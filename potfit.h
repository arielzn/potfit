/****************************************************************
 *
 * potfit.h: potfit header file
 *
 ****************************************************************
 *
 * Copyright 2002-2010 Peter Brommer, Franz G"ahler, Daniel Schopf
 *	Institute for Theoretical and Applied Physics
 *	University of Stuttgart, D-70550 Stuttgart, Germany
 *	http://www.itap.physik.uni-stuttgart.de/
 *
 ****************************************************************
 *
 *   This file is part of potfit.
 *
 *   potfit is free software; you can redistribute it and/or modify
 *   it under the terms of the GNU General Public License as published by
 *   the Free Software Foundation; either version 2 of the License, or
 *   (at your option) any later version.
 *
 *   potfit is distributed in the hope that it will be useful,
 *   but WITHOUT ANY WARRANTY; without even the implied warranty of
 *   MERCHANTABILITY or FITNESS FOR A PARTICULAR PURPOSE.  See the
 *   GNU General Public License for more details.
 *
 *   You should have received a copy of the GNU General Public License
 *   along with potfit; if not, see <http://www.gnu.org/licenses/>.
 *
 ****************************************************************/

#define NRANSI

#include <stdarg.h>
#include <stdlib.h>
#include <stdio.h>
#include <math.h>
#include <string.h>

#ifdef MPI
#include <mpi.h>
#define REAL MPI_DOUBLE
#endif /* MPI */

#include "random.h"

#ifdef APOT
#define APOT_STEPS 300		/* number of sampling points for analytic pot */
#define APOT_PUNISH 10e6	/* general value for apot punishments */
#endif

#if defined EAM || defined ADP
#define DUMMY_WEIGHT 100.
#endif /* EAM || ADP */

#define FORCE_EPS .1

<<<<<<< HEAD
#if defined PAIR || defined COULOMB
#define SLOTS 1
#elif defined EAM
#define SLOTS 2
#elif defined ADP
#define SLOTS 4
=======
#if defined PAIR
#define SLOTS 1			/* pair potential = 0 */
#elif defined EAM		/* transfer function = 0 */
#define SLOTS 2			/* embedding function = 1 */
#elif defined ADP		/* dipole term = 2 */
#define SLOTS 4			/* quadrupole term = 3 */
>>>>>>> f164bd4d
#endif /* PAIR */

/****************************************************************
 *
 *  type definitions
 *
 ****************************************************************/

typedef double real;

typedef enum ParamType {
  PARAM_STR, PARAM_STRPTR,
  PARAM_INT, PARAM_DOUBLE
} PARAMTYPE;

typedef struct {
  real  x;
  real  y;
  real  z;
} vector;

/* This is the order of vasp for stresses */
typedef struct {
  real  xx;
  real  yy;
  real  zz;
  real  xy;
  real  yz;
  real  zx;
} sym_tens;

typedef struct {
  int   typ;
  int   nr;
  real  r;
  vector dist;			/* distance divided by r */
#ifdef COULOMB
  real  r2;			/* r^2 */
  real  fnval_el;		/* stores tail of electrostatic potential */
  real  grad_el;		/* stores tail of first derivative of electrostatic potential */
  real  ggrad_el;		/* stores tail of second derivative of electrostatic potential */
#endif
  int   slot[SLOTS];
  real  shift[SLOTS];
  real  step[SLOTS];
  int   col[SLOTS];		/* coloumn of interaction for this neighbor */
#ifdef ADP
  vector rdist;			/* real distance */
  sym_tens sqrdist;		/* real squared distance */
  real  u_val, u_grad;		/* value and gradient of u(r) */
  real  w_val, w_grad;		/* value and gradient of w(r) */
#endif				/* ADP */
} neigh_t;

typedef struct {
  int   typ;
  int   n_neigh;
  vector pos;
  vector force;
  real  absforce;
  int   conf;			/* Which configuration... */
#if defined EAM || defined ADP
  real  rho;			/* embedding electron density */
  real  gradF;			/* gradient of embedding fn. */
#endif				/* EAM || ADP */
#ifdef ADP
  vector mu;
  sym_tens lambda;
  real  nu;
#endif				/* ADP */
#ifdef DIPOLE
  vector E_stat;		/* static field-contribution */
  vector p_sr;			/* short-range dipole moment */
  vector E_ind;			/* induced field-contribution */
  vector p_ind;			/* induced dipole moment */
  vector E_old;			/* stored old induced field */
  vector E_tot;			/* temporary induced field */
#endif				/* DIPOLE */
  neigh_t *neigh;		/* dynamic array for neighbors */
} atom_t;

typedef struct {
  int   len;			/* total length of the table */
  int   idxlen;			/* number of changeable potential values */
  int   ncols;			/* number of columns */
  real *begin;			/* first value in the table */
  real *end;			/* last value in the table */
  real *step;			/* table increment */
  real *invstep;		/* inverse of increment */
  int  *first;			/* index of first entry */
  int  *last;			/* index of last entry */
  real *xcoord;			/* the x-coordinates of sampling points */
  real *table;			/* the actual data */
  real *d2tab;			/* second derivatives of table data for spline int */
  int  *idx;			/* indirect indexing */
} pot_table_t;

#ifdef APOT
/* function pointer for analytic potential evaluation */
typedef void (*fvalue_pointer) (real, real *, real *);

typedef struct {
  /* potentials */
  int   number;			/* number of analytic potentials */
  int   invar_pots;		/* number of invariant analytic potentials */
  int  *idxpot;			/* indirect index for potentials */
  char **names;			/* name of analytic potentials */
  real *begin;			/* starting position of potential */
  real *end;			/* end position of potential = cutoff radius */
  int  *n_par;			/* number of parameters for analytic potential */

  /* parameters */
  int   total_par;		/* total number of parameters for all potentials */
#ifdef COULOMB
  int   total_ne_par;		/* total number of non-electrostatic parameters */
#endif
  int  *idxparam;		/* indirect index for potential parameters */
  int **invar_par;		/* array of invariant parameters */
  char ***param_name;		/* name of parameters */
  real **pmin;			/* minimum values for parameters */
  real **values;		/* parameter values for analytic potentials */
  real **pmax;			/* maximum values for parameters */

  /* global parameters */
  int   globals;		/* number of global parameters */
  int  *n_glob;			/* number of global parameter usage */
  int ***global_idx;		/* index of global parameters */

#ifdef PAIR
  real *chempot;		/* chemical potentials */
#endif				/* PAIR */

#ifdef COULOMB
  real *ratio;			/* stoichiometric ratio */
  real *charge;			/* charges */
  real  last_charge;		/* last charge determined on the basis of charge neutrality */
#endif				/* COULOMB */
#ifdef DIPOLE
  real *dp_alpha;		/* polarisability */
  real *dp_b;			/* parameter for short-range-dipole-moment */
  real *dp_c;			/* parameter for short-range-dipole-moment */
#endif				/* COULOMB */

  fvalue_pointer *fvalue;	/* function pointers for analytic potentials */
} apot_table_t;
#endif /* APOT */

#define MAX(a,b)   ((a) > (b) ? (a) : (b))
#define MIN(a,b)   ((a) < (b) ? (a) : (b))
#define SPROD(a,b) (((a).x * (b).x) + ((a).y * (b).y) + ((a).z * (b).z))
#define SQR(a)     ((a)*(a))
#define SWAP(A,B,C) (C)=(A);(A)=(B);(B)=(C);

/****************************************************************
 *
 *  global variables
 *
 ****************************************************************/

/* MAIN is defined only once in the main module */
#ifdef MAIN
#define EXTERN			/* define Variables in main */
#define INIT(data) = data	/* initialize data only in main */
#else
#define EXTERN extern		/* declare them extern otherwise */
#define INIT(data)		/* skip initialization otherwise */
#endif /* MAIN */

/* system variables */
EXTERN int myid INIT(0);	/* Who am I? (0 if serial) */
EXTERN int num_cpus INIT(1);	/* How many cpus are there */
#ifdef MPI
EXTERN MPI_Datatype MPI_ATOM;
EXTERN MPI_Datatype MPI_NEIGH;
EXTERN MPI_Datatype MPI_TRANSMIT_NEIGHBOR;
EXTERN MPI_Datatype MPI_STENS;
EXTERN MPI_Datatype MPI_VEKTOR;
#endif /* MPI */

/* general settings (from parameter file) */
EXTERN char config[255] INIT("\0");	/* file with atom configuration */
EXTERN char distfile[255] INIT("\0");	/* file for distributions */
EXTERN char endpot[255] INIT("\0");	/* file for end potential */
EXTERN char flagfile[255] INIT("\0");	/* break if file exists */
EXTERN char imdpot[255] INIT("\0");	/* file for IMD potential */
EXTERN char maxchfile[255] INIT("\0");	/* file with maximal changes */
EXTERN char output_prefix[255] INIT("\0");	/* prefix for all output files */
EXTERN char plotfile[255] INIT("\0");	/* file for plotting */
EXTERN char plotpointfile[255] INIT("\0");	/* write points for plotting */
EXTERN char startpot[255] INIT("\0");	/* file with start potential */
EXTERN char tempfile[255] INIT("\0");	/* backup potential file */
EXTERN int imdpotsteps INIT(1000);	/* resolution of IMD potential */
EXTERN int ntypes INIT(1);	/* number of atom types */
EXTERN int opt INIT(0);		/* optimization flag */
EXTERN int seed INIT(4);	/* seed for RNG */
EXTERN int usemaxch INIT(0);	/* use maximal changes file */
EXTERN int write_output_files INIT(0);
EXTERN int write_pair INIT(0);
EXTERN int writeimd INIT(0);
#ifdef EVO
EXTERN real evo_threshold INIT(1.e-6);
#else /* EVO */
EXTERN real anneal_temp INIT(1.);
#endif /* EVO */
EXTERN real eweight INIT(-1.);
EXTERN real sweight INIT(-1.);
EXTERN real extend INIT(2.);	/* how far should one extend imd pot */
#ifdef APOT
EXTERN int compnodes INIT(0);	/* how many additional composition nodes */
EXTERN int enable_cp INIT(0);	/* switch chemical potential on/off */
EXTERN real apot_punish_value INIT(0.);
EXTERN real plotmin INIT(0.);	/* minimum for plotfile */
#endif /* APOT */

/* configurations */
EXTERN atom_t *atoms;		/* atoms array */
EXTERN atom_t *conf_atoms;	/* Atoms in configuration */
EXTERN char **elements;		/* element names from vasp2force */
EXTERN int **na_type;		/* number of atoms per type */
EXTERN int *cnfstart;		/* Nr. of first atom in config */
EXTERN int *conf_uf;
EXTERN int *conf_us;
EXTERN int *inconf;		/* Nr. of atoms in each config */
EXTERN int *useforce;		/* Should we use force/stress */
EXTERN int *usestress;		/* Should we use force/stress */
EXTERN int have_elements INIT(0);	/* do we have the elements ? */
EXTERN int maxneigh INIT(0);	/* maximum number of neighbors */
EXTERN int natoms INIT(0);	/* number of atoms */
EXTERN int nconf INIT(0);	/* number of configurations */
EXTERN real *coheng;		/* Cohesive energy for each config */
EXTERN real *conf_vol;
EXTERN real *conf_weight;	/* weight of configuration */
EXTERN real *force_0;		/* the forces we aim at */
EXTERN real *rcut;
EXTERN real *rmin;
EXTERN real *volumen;		/* Volume of cell */
EXTERN real rcutmax INIT(0.);	/* maximum of all cutoff values */
EXTERN sym_tens *conf_stress;
EXTERN sym_tens *stress;	/* Stresses in each config */
EXTERN vector box_x, box_y, box_z;
EXTERN vector tbox_x, tbox_y, tbox_z;

/* potential variables */
EXTERN char interaction[10] INIT("\0");
EXTERN int *gradient;		/* Gradient of potential fns.  */
EXTERN int *invar_pot;
EXTERN int format INIT(-1);	/* format of potential table */
EXTERN int have_grad INIT(0);	/* Is gradient specified?  */
EXTERN int have_invar INIT(0);	/* Are invariant pots specified?  */
#ifdef APOT
EXTERN int *smooth_pot;
EXTERN int cp_start INIT(0);	/* cp in opt_pot.table */
EXTERN int do_smooth INIT(0);	/* smooth cutoff option enabled? */
EXTERN int global_idx INIT(0);	/* index for global parameters in opt_pot table */
EXTERN int global_pot INIT(0);	/* number of "potential" for global parameters */
EXTERN int have_globals INIT(0);	/* do we have global parameters? */
EXTERN real *calc_list;		/* list of current potential in the calc table */
EXTERN real *compnodelist;	/* list of the composition nodes */
#endif /* APOT */

/* potential tables */
EXTERN pot_table_t opt_pot;	/* potential in the internal */
				/* representation used for  */
				/* minimisation */
EXTERN pot_table_t calc_pot;	/* the potential table used */
				/* for force calculations */
#ifdef APOT
EXTERN apot_table_t apot_table;	/* potential in analytic form */
#endif /* APOT */

/* optimization variables */
EXTERN int fcalls INIT(0);
EXTERN int mdim INIT(0);
EXTERN int ndim INIT(0);
EXTERN int ndimtot INIT(0);
EXTERN int paircol INIT(0);	/* How manc columns for pair potential */
EXTERN real d_eps INIT(0.);

/* general variables */
EXTERN int firstatom INIT(0);
EXTERN int firstconf INIT(0);
EXTERN int myatoms INIT(0);
EXTERN int myconf INIT(0);
EXTERN real *rms;

/* pointers for force-vector */
EXTERN int energy_p INIT(0);	/* pointer to energies */
EXTERN int stress_p INIT(0);	/* pointer to stresses */
#if defined EAM || defined ADP
EXTERN int dummy_p INIT(0);	/* pointer to dummy constraints */
EXTERN int limit_p INIT(0);	/* pointer to limiting constraints */
#endif /* EAM || ADP */
#ifdef APOT
EXTERN int punish_par_p INIT(0);	/* pointer to parameter punishment contraints */
EXTERN int punish_pot_p INIT(0);	/* pointer to potential punishment constraints */
#endif /* APOT */

/* memory management */
EXTERN char **pointer_names;
EXTERN int num_pointers INIT(0);
EXTERN void **all_pointers;

/* variables needed for atom distribution with mpi */
#ifdef MPI
EXTERN int *atom_dist;
EXTERN int *atom_len;
EXTERN int *conf_dist;
EXTERN int *conf_len;
#endif /* MPI */

/* misc. stuff - has to belong somewhere */
EXTERN int *idx;
EXTERN int init_done INIT(0);
EXTERN int plot INIT(0);	/* plot output flag */
EXTERN real *lambda;		/* embedding energy slope... */
EXTERN real *maxchange;		/* Maximal permissible change */
EXTERN dsfmt_t dsfmt;		/* random number generator */
EXTERN char *component[6];	/* componentes of vectors and tensors */

/* variables needed for electrostatic options */
#ifdef COULOMB
EXTERN real dp_eps INIT(14.40);	/* this is e^2/(4*pi*epsilon_0) in eV A */
EXTERN real dp_kappa INIT(0.10);	/* parameter kappa */
EXTERN real dp_cut INIT(10);	/* cutoff-radius for long-range interactions */
#endif /* COULOMB */
#ifdef DIPOLE
EXTERN real dp_tol INIT(1.e-7);	/* dipole iteration precision */
EXTERN real dp_mix INIT(0.2);	/* mixing parameter (other than that one in IMD) */
#endif /* DIPOLE */

/****************************************************************
 *
 *  global function pointers
 *
 ****************************************************************/

EXTERN real (*calc_forces) (real *, real *, int);
EXTERN real (*splint) (pot_table_t *, real *, int, real);
EXTERN real (*splint_grad) (pot_table_t *, real *, int, real);
EXTERN real (*splint_comb) (pot_table_t *, real *, int, real, real *);
#ifdef APOT
EXTERN void (*write_pot_table) (apot_table_t *, char *);
#else
EXTERN void (*write_pot_table) (pot_table_t *, char *);
#endif /* APOT */
#ifdef PARABEL
EXTERN real (*parab) (pot_table_t *, real *, int, real);
EXTERN real (*parab_comb) (pot_table_t *, real *, int, real, real *);
EXTERN real (*parab_grad) (pot_table_t *, real *, int, real);
#endif /* PARABEL */

/****************************************************************
 *
 *  function prototypes
 *
 ****************************************************************/

/* general functions [potfit.c] */
void  error(char *, ...);
int   warning(char *, ...);

/* reading parameter file [param.c] */
int   getparam(char *, void *, PARAMTYPE, int, int);
void  read_parameters(int, char **);
void  read_paramfile(FILE *);

/* reading potential file [potential.c] */
void  read_pot_table(pot_table_t *, char *);
#ifdef APOT
void  read_pot_table0(pot_table_t *, apot_table_t *, char *, FILE *);
#endif /* APOT */
void  read_pot_table3(pot_table_t *, int, int, int *, char *, FILE *);
void  read_pot_table4(pot_table_t *, int, int, int *, char *, FILE *);

/* calculating potential tables [potential.c] */
void  init_calc_table(pot_table_t *, pot_table_t *);
void  update_calc_table(real *, real *, int);

/* parabolic interpolation [potential.c] */
#ifdef PARABEL
real  parab_comb_ed(pot_table_t *, real *, int, real, real *);
real  parab_grad_ed(pot_table_t *, real *, int, real);
real  parab_ed(pot_table_t *, real *, int, real);
real  parab_comb_ne(pot_table_t *, real *, int, real, real *);
real  parab_grad_ne(pot_table_t *, real *, int, real);
real  parab_ne(pot_table_t *, real *, int, real);
#endif /* PARABEL */

/* writing potentials to files [potential.c] */
#ifdef APOT
void  write_pot_table0(apot_table_t *, char *);
#endif /* APOT */
void  write_pot_table3(pot_table_t *, char *);
void  write_pot_table4(pot_table_t *, char *);
void  write_pot_table_imd(pot_table_t *, char *);
void  write_plotpot_pair(pot_table_t *, char *);
void  write_altplot_pair(pot_table_t *, char *);
#ifdef PDIST
void  write_pairdist(pot_table_t *, char *);
#endif /* PDIST */

/* read atomic configuration file [config.c] */
real  make_box(void);
void  read_config(char *);
#ifdef APOT
void  update_slots(void);	/* new slots */
#endif /* APOT */

/* force routines for different potential models [force_xxx.c] */
#ifdef PAIR
real  calc_forces_pair(real *, real *, int);
#elif defined EAM
real  calc_forces_eam(real *, real *, int);
#elif defined ADP
real  calc_forces_adp(real *, real *, int);
#elif defined COULOMB
real  calc_forces_elstat(real *, real *, int);
#endif /* PAIR */

#ifdef EVO
/* differential evolution [diff_evo.c] */
void  init_population(real **, real *, real *);
#ifdef APOT
void  opposite_check(real **, real *, int);
#endif /* APOT */
void  diff_evo(real *);
#else /* EVO */
/* simulated annealing [simann.c] */
#ifdef APOT
void  randomize_parameter(int, real *, real *);
#else
void  makebump(real *, real, real, int);
#endif /* APOT */
void  anneal(real *);
#endif /* EVO */

/* powell least squares [powell_lsq.c] */
void  powell_lsq(real *);
int   gamma_init(real **, real **, real *, real *);
int   gamma_update(real **, real, real, real *, real *, real *, int, int, int,
  real);
void  lineqsys_init(real **, real **, real *, real *, int, int);
void  lineqsys_update(real **, real **, real *, real *, int, int, int);
void  copy_matrix(real **, real **, int, int);
void  copy_vector(real *, real *, int);
void  matdotvec(real **, real *, real *, int, int);
real  normalize_vector(real *, int);


/* spline interpolation [splines.c] */
void  spline_ed(real, real *, int, real, real, real *);
real  splint_ed(pot_table_t *, real *, int, real);
real  splint_grad_ed(pot_table_t *, real *, int, real);
real  splint_comb_ed(pot_table_t *, real *, int, real, real *);
real  splint_dir(pot_table_t *, real *, int, real, real);
real  splint_comb_dir(pot_table_t *, real *, int, real, real, real *);
real  splint_grad_dir(pot_table_t *, real *, int, real, real);
void  spline_ne(real *, real *, int, real, real, real *);
real  splint_ne(pot_table_t *, real *, int, real);
real  splint_comb_ne(pot_table_t *, real *, int, real, real *);
real  splint_grad_ne(pot_table_t *, real *, int, real);

/* rescaling functions for EAM [rescale.c] */
#ifdef EAM
real  rescale(pot_table_t *, real, int);
void  embed_shift(pot_table_t *);
#endif /* EAM */

/* MPI parallelization [mpi_utils.c] */
#ifdef MPI
void  init_mpi(int, char **);
void  shutdown_mpi(void);
void  broadcast_params(void);
void  debug_mpi(int);
void  broadcast_neighbors(void);
void  potsync(void);
#endif /* MPI */

#ifdef APOT
/* analytic functions [functions.c] */
int   apot_parameters(char *);
int   apot_assign_functions(apot_table_t *);
int   apot_check_params(real *);
real  apot_punish(real *, real *);
real  apot_grad(real, real *, void (*function) (real, real *, real *));
real  cutoff(real, real, real);
#ifdef DEBUG
void  debug_apot();
#endif /* DEBUG */

#ifdef PAIR
/* chemical potential [chempot.c] */
int   swap_chem_pot(int, int);
int   sort_chem_pot_2d(void);
real  chemical_potential_1d(int *, real *);
real  chemical_potential_2d(int *, real *);
real  chemical_potential_3d(int *, real *, int);
real  chemical_potential(int, int *, real *);
void  init_chemical_potential(int);
#endif /* PAIR */

/* actual functions for different potentials [functions.c] */

void  lj_value(real, real *, real *);
void  eopp_value(real, real *, real *);
void  morse_value(real, real *, real *);
void  ms_value(real, real *, real *);
void  softshell_value(real, real *, real *);
void  eopp_exp_value(real, real *, real *);
void  meopp_value(real, real *, real *);
void  power_decay_value(real, real *, real *);
void  exp_decay_value(real, real *, real *);
void  pohlong_value(real, real *, real *);
void  parabola_value(real, real *, real *);
void  csw_value(real, real *, real *);
void  universal_value(real, real *, real *);
void  const_value(real, real *, real *);
void  sqrt_value(real, real *, real *);
void  mexp_decay_value(real, real *, real *);
void  strmm_value(real, real *, real *);
void  double_morse_value(real, real *, real *);
void  double_exp_value(real, real *, real *);
void  poly_5_value(real, real *, real *);
void  cbb_value(real, real *, real *);
void  exp_plus_value(real, real *, real *);
void  mishin_value(real, real *, real *);
void  gen_lj_value(real, real *, real *);
void  gljm_value(real, real *, real *);
void  vas_value(real, real *, real *);
void  vpair_value(real, real *, real *);

/* functions for electrostatic calculations  */
#ifdef COULOMB
void  init_tails();
void  write_coulomb_table();
void  ms_init(real, real *, real *, real *);
void  ms_shift(real, real *, real *);
void  elstat_value(real, real *, real *, real *);
void  elstat_shift(real, real *, real *, real *);
#endif
#ifdef DIPOLE
real  shortrange_value(real, real, real, real);
void  shortrange_term(real, real, real, real *, real *);
#endif

/* template for new potential function called newpot */

/* newpot potential */
void  newpot_value(real, real *, real *);
/* end of template */

#endif /* APOT */<|MERGE_RESOLUTION|>--- conflicted
+++ resolved
@@ -54,22 +54,13 @@
 
 #define FORCE_EPS .1
 
-<<<<<<< HEAD
 #if defined PAIR || defined COULOMB
-#define SLOTS 1
-#elif defined EAM
-#define SLOTS 2
-#elif defined ADP
-#define SLOTS 4
-=======
-#if defined PAIR
 #define SLOTS 1			/* pair potential = 0 */
 #elif defined EAM		/* transfer function = 0 */
 #define SLOTS 2			/* embedding function = 1 */
 #elif defined ADP		/* dipole term = 2 */
 #define SLOTS 4			/* quadrupole term = 3 */
->>>>>>> f164bd4d
-#endif /* PAIR */
+#endif /* PAIR || COULOMB */
 
 /****************************************************************
  *
