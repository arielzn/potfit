/****************************************************************
 *
 * potential.c: Routines for reading, writing and interpolating a
 *	potential table
 *
 ****************************************************************
 *
 * Copyright 2002-2010 Peter Brommer, Franz G"ahler, Daniel Schopf
 *	Institute for Theoretical and Applied Physics
 *	University of Stuttgart, D-70550 Stuttgart, Germany
 *	http://www.itap.physik.uni-stuttgart.de/
 *
 ****************************************************************
 *
 *   This file is part of potfit.
 *
 *   potfit is free software; you can redistribute it and/or modify
 *   it under the terms of the GNU General Public License as published by
 *   the Free Software Foundation; either version 2 of the License, or
 *   (at your option) any later version.
 *
 *   potfit is distributed in the hope that it will be useful,
 *   but WITHOUT ANY WARRANTY; without even the implied warranty of
 *   MERCHANTABILITY or FITNESS FOR A PARTICULAR PURPOSE.  See the
 *   GNU General Public License for more details.
 *
 *   You should have received a copy of the GNU General Public License
 *   along with potfit; if not, see <http://www.gnu.org/licenses/>.
 *
 ****************************************************************/

#define NPLOT 1000
#define REPULSE
#include "potfit.h"
#include "utils.h"

/****************************************************************
 *
 * read potential table
 *
 ****************************************************************/

void read_pot_table(pot_table_t *pt, char *filename)
{
  FILE *infile;
  char  buffer[1024], msg[255], *res, *str;
  int   have_format = 0, end_header = 0;
  int   size, i, j, k = 0, *nvals, ncols;
#ifdef APOT
  apot_table_t *apt = &apot_table;
#else
  real *val;
#endif

  /* open file */
  infile = fopen(filename, "r");
  if (NULL == infile) {
    sprintf(msg, "Could not open file %s\n", filename);
    error(msg);
  }

  /* read the header */
  do {
    /* read one line */
    res = fgets(buffer, 1024, infile);
    if (NULL == res) {
      sprintf(msg, "Unexpected end of file in %s", filename);
      error(msg);
    }
    /* check if it is a header line */
    if (buffer[0] != '#') {
      sprintf(msg, "Header corrupt in file %s", filename);
      error(msg);
    }
    /* stop after last header line */
    if (buffer[1] == 'E') {
      end_header = 1;
    }
    if (buffer[1] == 'T') {
      if ((str = strchr(buffer + 3, '\n')) != NULL)
	*str = '\0';
      if (strcmp(buffer + 3, interaction) != 0) {
	fprintf(stderr, "\nWrong potential type!\n");
	fprintf(stderr, "This binary only supports %s-potentials.\n",
		interaction);
	fprintf(stderr, "Your potential file contains a %s-potential.\n",
		buffer + 3);
	error("Aborting ...");
      }
    }
    /* invariant potentials */
    else if (buffer[1] == 'I') {
      if (have_format) {
	/* gradient complete */
	for (i = 0; i < size; i++) {
	  str = strtok(((i == 0) ? buffer + 2 : NULL), " \t\r\n");
	  if (str == NULL) {
	    error("Not enough items in #I header line.");
	  } else
	    ((int *)invar_pot)[i] = atoi(str);
	}
	have_invar = 1;
      } else {
	sprintf(msg, "#I needs to be specified after #F in file %s",
		filename);
	error(msg);
      }
    }
#ifndef APOT
    else if (buffer[1] == 'G') {
      if (have_format) {
	/* gradient complete */
	for (i = 0; i < size; i++) {
	  str = strtok(((i == 0) ? buffer + 2 : NULL), " \t\r\n");
	  if (str == NULL) {
	    sprintf(msg, "Not enough items in #G header line.");
	    error(msg);
	  } else
	    ((int *)gradient)[i] = atoi(str);
	}
	have_grad = 1;
      } else {
	sprintf(msg, "#G needs to be specified after #F in file %s",
		filename);
	error(msg);
      }
    }
#endif

    /* see if it is the format line */
    else if (buffer[1] == 'F') {
      /* format complete? */
      if (2 != sscanf((const char *)(buffer + 2), "%d %d", &format, &size)) {
	sprintf(msg, "Corrupt format header line in file %s", filename);
	error(msg);
      }

      ncols = ntypes * (ntypes + 1) / 2;
      /* right number of columns? */
#ifdef EAM
      if (size == ncols + 2 * ntypes) {
#elif defined ADP
      if (size == 3 * ncols + 2 * ntypes) {
#else
      if (size == ncols) {
#endif
	printf("Using %s potentials from file %s\n", interaction, filename);
      } else {
	sprintf(msg,
		"Wrong number of data columns in file %s,\n should be %d for %s, but are %d.",
		filename,
#ifdef EAM
		ncols + 2 * ntypes
#elif defined ADP
		3 * ncols + 2 * ntypes
#else
		ncols
#endif
		, interaction, size);
	error(msg);
      }
      /* recognized format? */
      if ((format != 0) && (format != 3) && (format != 4) && (format != 5)) {
	sprintf(msg, "Unrecognized format specified for file %s", filename);
	error(msg);
      }
      gradient = (int *)malloc(size * sizeof(int));
      invar_pot = (int *)malloc(size * sizeof(int));
#ifdef APOT
      smooth_pot = (int *)malloc(size * sizeof(int));
#endif
      for (i = 0; i < size; i++) {
	gradient[i] = 0;
	invar_pot[i] = 0;
#ifdef APOT
	smooth_pot[i] = 0;
#endif
      }
      have_format = 1;
    }
  } while (!end_header);

  /* do we have a format in the header? */
  if (!have_format) {
    sprintf(msg, "Format not specified in header of file %s", filename);
    error(msg);
  } else if (format != 0)
    printf("Potential file format %d detected.\n", format);
  else
    printf("Potential file format %d (analytic potentials) detected.\n",
	   format);

  /* allocate info block of function table */
  pt->len = 0;
  pt->ncols = size;
  pt->begin = (real *)malloc(size * sizeof(real));
  pt->end = (real *)malloc(size * sizeof(real));
  pt->step = (real *)malloc(size * sizeof(real));
  pt->invstep = (real *)malloc(size * sizeof(real));
  pt->first = (int *)malloc(size * sizeof(int));
  pt->last = (int *)malloc(size * sizeof(int));
  nvals = (int *)malloc(size * sizeof(int));
  if ((pt->begin == NULL) || (pt->end == NULL) || (pt->step == NULL) ||
      (pt->invstep == NULL) || (pt->first == NULL) || (pt->last == NULL) ||
      (nvals == NULL)) {
    sprintf(msg, "Cannot allocate info block for potential table %s",
	    filename);
    error(msg);
  }
#ifdef APOT
  /* allocate memory for analytic potential table */
  apt->number = size;
  apt->total_par = 0;

  apt->n_par = (int *)malloc(size * sizeof(int));
  apt->begin = (real *)malloc(size * sizeof(real));
  apt->end = (real *)malloc(size * sizeof(real));
  apt->param_name = (char ***)malloc(size * sizeof(char **));
  apt->fvalue = (fvalue_pointer *) malloc(size * sizeof(fvalue_pointer));
#ifdef PAIR
  if (enable_cp) {
    apt->values = (real **)malloc((size + 1) * sizeof(real *));
    apt->values[size] = (real *)malloc(ntypes * sizeof(real));
    apt->invar_par = (int **)malloc(size * sizeof(int *));
    apt->chempot = apt->values[size];
    apt->pmin = (real **)malloc((size + 1) * sizeof(real *));
    apt->pmin[size] = (real *)malloc(ntypes * sizeof(real));
    apt->pmax = (real **)malloc((size + 1) * sizeof(real *));
    apt->pmax[size] = (real *)malloc(ntypes * sizeof(real));
  } else {
#endif
    apt->values = (real **)malloc(size * sizeof(real *));
    apt->invar_par = (int **)malloc(size * sizeof(int *));
    apt->pmin = (real **)malloc(size * sizeof(real *));
    apt->pmax = (real **)malloc(size * sizeof(real *));
#ifdef PAIR
  }
#endif
  apt->names = (char **)malloc(size * sizeof(char *));
  for (i = 0; i < size; i++) {
    apt->names[i] = (char *)malloc(20 * sizeof(char));
  }
  if ((apt->n_par == NULL) || (apt->begin == NULL) || (apt->end == NULL)
      || (apt->fvalue == NULL) || (apt->names == NULL) || (apt->pmin == NULL)
      || (apt->pmax == NULL) || (apt->param_name == NULL)
      || (apt->values == NULL)) {
    sprintf(msg, "Cannot allocate info block for analytic potential table %s",
	    filename);
    error(msg);
  }
#endif
  switch (format) {
#ifdef APOT
      case 0:
	read_apot_table(pt, apt, filename, infile);
	break;
#endif
      case 3:
	read_pot_table3(pt, size, ncols, nvals, filename, infile);
	break;
      case 4:
	read_pot_table4(pt, size, ncols, nvals, filename, infile);
	break;
      case 5:
	read_pot_table5(pt, size, ncols, nvals, filename, infile);
  }
  fclose(infile);

  /* compute rcut and rmin */
  rcut = (real *)malloc(ntypes * ntypes * sizeof(real));
  if (NULL == rcut)
    error("Cannot allocate rcut");
  rmin = (real *)malloc(ntypes * ntypes * sizeof(real));
  if (NULL == rmin)
    error("Cannot allocate rmin");
#ifdef APOT
#ifdef EAM
  pot_index =
    (int *)malloc(((ntypes * (ntypes + 1) / 2) + ntypes) * sizeof(int));
  if (NULL == pot_index)
    error("Cannot allocate pot_index");
  for (i = 0; i < (ntypes * (ntypes + 1) / 2 + ntypes); i++)
    pot_index[i] = ntypes * ntypes;
#else /* EAM */
  pot_index = (int *)malloc(ntypes * (ntypes + 1) / 2 * sizeof(int));
  if (NULL == pot_index)
    error("Cannot allocate pot_index");
  for (i = 0; i < ntypes * (ntypes + 1) / 2; i++)
    pot_index[i] = ntypes * ntypes;
#endif /* EAM */
#endif /* APOT */
  for (i = 0; i < ntypes; i++)
    for (j = 0; j < ntypes; j++) {
      k = (i <= j) ? i * ntypes + j - ((i * (i + 1)) / 2)
	: j * ntypes + i - ((j * (j + 1)) / 2);
      rmin[i * ntypes + j] = pt->begin[k];
#ifdef APOT
      pot_index[k] = MIN(pot_index[k], i * ntypes + j);
#endif /* APOT */
      rcut[i * ntypes + j] = pt->end[k];
    }
#if defined EAM && defined APOT
  j = 0;
  for (i = 0; i < ntypes; i++) {
    pot_index[++k] = pot_index[j];
    j += ntypes - i;
  }
#endif /* EAM && APOT */
#if defined EAM || defined ADP
  for (i = 0; i < ntypes; i++) {
    for (j = 0; j < ntypes; j++) {
      rcut[i * ntypes + j] = MAX(rcut[i * ntypes + j],
				 pt->end[(ntypes * (ntypes + 1)) / 2 + i]);
      rcut[i * ntypes + j] = MAX(rcut[i * ntypes + j],
				 pt->end[(ntypes * (ntypes + 1)) / 2 + j]);
      rmin[i * ntypes + j] = MIN(rmin[i * ntypes + j],
				 pt->begin[(ntypes * (ntypes + 1)) / 2 + i]);
      rmin[i * ntypes + j] = MIN(rmin[i * ntypes + j],
				 pt->begin[(ntypes * (ntypes + 1)) / 2 + j]);
    }
  }
#endif /* EAM || ADP */

  paircol = (ntypes * (ntypes + 1)) / 2;

#ifndef APOT
  /* read maximal changes file */
  maxchange = (real *)malloc(pt->len * sizeof(real));
  if (usemaxch) {
    /* open file */
    infile = fopen(maxchfile, "r");
    if (NULL == infile) {
      sprintf(msg, "Could not open file %s\n", maxchfile);
      error(msg);
    }
    val = maxchange;
    for (i = 0; i < pt->len; i++) {
      if (1 > fscanf(infile, " %lf\n", val)) {
	sprintf(msg, "Premature end of maxch file %s", maxchfile);
	error(msg);
      } else
	val++;
    }
    fclose(infile);
  }
#endif /* APOT */
  for (i = 0; i < ntypes; i++) {
    for (j = 0; j < ntypes; j++) {
      rcutmax = MAX(rcutmax, rcut[i + ntypes * j]);
    }
  }

  /* clean up and mark for later */
  free(nvals);
  reg_for_free(gradient, "gradient");
  reg_for_free(invar_pot, "invar_pot");
#ifdef APOT
  reg_for_free(smooth_pot, "smooth_pot");
  reg_for_free(apt->n_par, "apt->n_par");
  reg_for_free(apt->begin, "apt->begin");
  reg_for_free(apt->end, "apt->end");
  reg_for_free(apt->param_name, "apt->param_name");
  reg_for_free(apt->fvalue, "apt->fvalue");
  reg_for_free(apt->values, "apt->values");
  reg_for_free(apt->invar_par, "apt->invar_par");
  reg_for_free(apt->pmin, "apt->pmin");
  reg_for_free(apt->pmax, "apt->pmax");
  reg_for_free(apt->names, "apt->names");
  for (i = 0; i < size; i++) {
    reg_for_free(apt->names[i], "apt->names[i]");
  }
  reg_for_free(pot_index, "pot_index");
#else /* APOT */
  reg_for_free(maxchange, "maxchange");
#endif /* APOT */
  reg_for_free(pt->begin, "pt->begin");
  reg_for_free(pt->end, "pt->end");
  reg_for_free(pt->step, "pt->step");
  reg_for_free(pt->invstep, "pt->invstep");
  reg_for_free(pt->first, "pt->first");
  reg_for_free(pt->last, "pt->last");
#if defined PAIR && defined APOT
  if (enable_cp) {
    reg_for_free(apt->chempot, "apt->chempot");
    reg_for_free(apt->pmin[size], "apt->pmin[size]");
    reg_for_free(apt->pmax[size], "apt->pmax[size}");
  }
#endif /* PAIR && APOT */
  reg_for_free(rcut, "rcut");
  reg_for_free(rmin, "rmin");

  return;
}

#ifdef APOT

/****************************************************************
 *
 *  read potential in analytic format:
 *  	for more information an how to specify an analytic potential
 *  	please check the documentation
 *
 ****************************************************************/

void read_apot_table(pot_table_t *pt, apot_table_t *apt, char *filename,
		     FILE *infile)
{
  int   i, j, k, l, ret_val;
  char  msg[255];
  char  buffer[255];
  char  name[255];
  char *token;
  real *val, *list, temp;
  fpos_t filepos, startpos;

  /* save starting position */
  fgetpos(infile, &startpos);

#ifdef PAIR
  /* read cp */
  if (enable_cp) {

    /* search for cp */
    do {
      fgetpos(infile, &filepos);
      fscanf(infile, "%s", buffer);
    } while (strncmp(buffer, "cp", 2) != 0 && !feof(infile));
    fsetpos(infile, &filepos);

    for (i = 0; i < ntypes; i++) {
      if (4 > fscanf(infile, "%s %lf %lf %lf", buffer, &apt->chempot[i],
		     &apt->pmin[apt->number][i],
		     &apt->pmax[apt->number][i])) {
	sprintf(msg, "Could not read chemical potential for atomtype #%d.",
		i);
	error(msg);
      }

      /* split cp and _# */
      token = strchr(buffer, '_');
      if (token != NULL) {
	strncpy(name, buffer, strlen(buffer) - strlen(token));
	name[strlen(buffer) - strlen(token)] = '\0';
      }
      if (strcmp("cp", name) != 0) {
	fprintf(stderr, "Found \"%s\" instead of \"cp\"\n", name);
	sprintf(msg, "No chemical potentials found in %s.\n", filename);
	error(msg);
      }
    }
    printf("Enabled chemical potentials.\n");

#ifdef CN
    /* disable composition nodes for now */
    /* read composition nodes */
    if (2 > fscanf(infile, "%s %d", buffer, &compnodes)) {
      if (strcmp("type", buffer) == 0)
	compnodes = -1;
      else {
	sprintf(msg,
		"Could not read number of composition nodes from potential file.\n");
	error(msg);
      }
    }
    if (strcmp(buffer, "cn") != 0 && ntypes > 1 && compnodes != -1) {
      sprintf(msg,
	      "No composition nodes found in %s.\nUse \"cn 0\" for none.\n",
	      filename);
      error(msg);
    }
    if (ntypes == 1) {
      compnodes = 0;
    }
    if (compnodes != -1) {
      apt->values[apt->number] =
	(real *)realloc(apt->values[apt->number],
			(ntypes + compnodes) * sizeof(real));
      apt->pmin[apt->number] =
	(real *)realloc(apt->pmin[apt->number],
			(ntypes + compnodes) * sizeof(real));
      apt->pmax[apt->number] =
	(real *)realloc(apt->pmax[apt->number],
			(ntypes + compnodes) * sizeof(real));
      apt->chempot = apt->values[apt->number];
      compnodelist = (real *)malloc((ntypes + compnodes) * sizeof(real));

      for (j = 0; j < compnodes; j++) {
	if (4 >
	    fscanf(infile, "%lf %lf %lf %lf", &compnodelist[j],
		   &apt->chempot[ntypes + j],
		   &apt->pmin[apt->number][ntypes + j],
		   &apt->pmax[apt->number][ntypes + j])) {
	  sprintf(msg, "Could not read composition node %d\n", j + 1);
	  error(msg);
	}
	if (apt->pmin[apt->number][ntypes + j] > apt->chempot[ntypes + j]
	    || apt->pmax[apt->number][ntypes + j] < apt->chempot[ntypes + j]) {
	  sprintf(msg, "composition node %d is out of bounds.\n", j + 1);
	  error(msg);
	}
      }

      /* check compnodes for valid values */
      if (ntypes == 2) {
	for (j = 0; j < compnodes; j++)
	  if (compnodelist[j] > 1 || compnodelist[j] < 0) {
	    sprintf(msg,
		    "Composition node %d is %f but should be inside [0,1].\n",
		    j + 1, compnodelist[j]);
	    error(msg);
	  }
      }
    }
    if (compnodes != -1)
      printf
	("Enabled chemical potentials with %d extra composition node(s).\n",
	 compnodes);
    if (compnodes == -1)
      compnodes = 0;
#endif
  }
#endif

  /* skip to global section */
  fsetpos(infile, &startpos);
  do {
    fgetpos(infile, &filepos);
    fscanf(infile, "%s", buffer);
  } while (strcmp(buffer, "global") != 0 && !feof(infile));
  fsetpos(infile, &filepos);

  /* check for global keyword */
  if (strcmp(buffer, "global") == 0) {
    if (2 > fscanf(infile, "%s %d", buffer, &apt->globals)) {
      sprintf(msg, "Premature end of potential file %s", filename);
      error(msg);
    }
    have_globals = 1;
    apt->total_par += apt->globals;

    i = apt->number;
    j = apt->globals;
    global_pot = apt->number;
#ifdef PAIR
    if (enable_cp)
      global_pot = apt->number + 1;
#endif

    /* allocate memory for global parameters */
    apt->names =
      (char **)realloc(apt->names, (global_pot + 1) * sizeof(char *));
    apt->names[global_pot] = (char *)malloc(20 * sizeof(char));
    strcpy(apt->names[global_pot], "global parameters");

    apt->n_glob = (int *)malloc(apt->globals * sizeof(int));
    reg_for_free(apt->n_glob, "apt->n_glob");

    apt->global_idx = (int ***)malloc(apt->globals * sizeof(int **));
    reg_for_free(apt->global_idx, "apt->global_idx");

    apt->values =
      (real **)realloc(apt->values, (global_pot + 1) * sizeof(real *));
    apt->values[global_pot] = (real *)malloc(j * sizeof(real));
    reg_for_free(apt->values[global_pot], "apt->values[global_pot]");

    apt->invar_par =
      (int **)realloc(apt->invar_par, (global_pot + 1) * sizeof(int *));
    apt->invar_par[global_pot] = (int *)malloc((j + 1) * sizeof(int));
    reg_for_free(apt->invar_par[global_pot], "apt->invar_par[global_pot]");

    apt->pmin =
      (real **)realloc(apt->pmin, (global_pot + 1) * sizeof(real *));
    apt->pmin[global_pot] = (real *)malloc(j * sizeof(real));
    reg_for_free(apt->pmin[global_pot], "apt->pmin[global_pot]");

    apt->pmax =
      (real **)realloc(apt->pmax, (global_pot + 1) * sizeof(real *));
    apt->pmax[global_pot] = (real *)malloc(j * sizeof(real));
    reg_for_free(apt->pmax[global_pot], "apt->pmax[global_pot]");

    apt->param_name =
      (char ***)realloc(apt->param_name, (global_pot + 1) * sizeof(char **));
    apt->param_name[global_pot] = (char **)malloc(j * sizeof(char *));
    reg_for_free(apt->param_name[global_pot], "apt->param_name[global_pot]");

    pt->first = (int *)realloc(pt->first, (global_pot + 1) * sizeof(int));

    if (NULL == apt->values[global_pot] || NULL == apt->pmin[global_pot]
	|| NULL == apt->n_glob || NULL == apt->global_idx
	|| NULL == apt->pmax[global_pot]
	|| NULL == apt->param_name[global_pot]) {
      sprintf(msg, "Cannot allocate memory for global paramters.\nAborting");
      error(msg);

    }

    /* read the global parameters */
    for (j = 0; j < apt->globals; j++) {
      apt->param_name[global_pot][j] = (char *)malloc(30 * sizeof(char));
      reg_for_free(apt->param_name[global_pot][j],
		   "apt->param_name[global_pot][j]");

      if (NULL == apt->param_name[global_pot][j])
	error("Error in allocating memory for global parameter name");

      strcpy(apt->param_name[global_pot][j], "\0");
      ret_val =
	fscanf(infile, "%s %lf %lf %lf", apt->param_name[global_pot][j],
	       &apt->values[global_pot][j], &apt->pmin[global_pot][j],
	       &apt->pmax[global_pot][j]);
      if (4 > ret_val)
	if (strcmp(apt->param_name[global_pot][j], "type") == 0) {
	  sprintf(msg,
		  "Not enough global parameters!\nYou specified %d parameter(s), but needed are %d.\nAborting",
		  j, apt->globals);
	  error(msg);
	}

      /* check for duplicate names */
      for (k = j - 1; k >= 0; k--)
	if (strcmp
	    (apt->param_name[global_pot][j],
	     apt->param_name[global_pot][k]) == 0) {
	  fprintf(stderr, "\nFound duplicate global parameter name!\n");
	  fprintf(stderr, "Parameter #%d (%s) is the same as #%d (%s)\n",
		  j + 1, apt->param_name[global_pot][j], k + 1,
		  apt->param_name[global_pot][k]);
	  error("Aborting");
	}
      apt->n_glob[j] = 0;

      /* check for invariance and proper value (respect boundaries) */
      /* parameter will not be optimized if min==max */
      apt->invar_par[i][j] = 0;
      if (apt->pmin[i][j] == apt->pmax[i][j]) {
	apt->invar_par[i][j] = 1;
	apt->invar_par[i][apt->globals]++;
      } else if (apt->pmin[i][j] > apt->pmax[i][j]) {
	temp = apt->pmin[i][j];
	apt->pmin[i][j] = apt->pmax[i][j];
	apt->pmax[i][j] = temp;
      } else if ((apt->values[i][j] < apt->pmin[i][j])
		 || (apt->values[i][j] > apt->pmax[i][j])) {
	/* Only print warning if we are optimizing */
	if (opt) {
	  if (apt->values[i][j] < apt->pmin[i][j])
	    apt->values[i][j] = apt->pmin[i][j];
	  if (apt->values[i][j] > apt->pmax[i][j])
	    apt->values[i][j] = apt->pmax[i][j];
	  fprintf(stderr, "\n --> Warning <--\n");
	  fprintf(stderr, "Starting value for gloabl paramter #%d is outside of specified adjustment range.\nResetting it to %f.\n",
		  j + 1, apt->values[i][j]);
	  if (apt->values[i][j] == 0)
	    fprintf(stderr,
		    "New value is >> 0 << ! Please be careful about this.\n");
	}
      }
    }
  }

  /* skip to actual potentials */
  fsetpos(infile, &startpos);
  do {
    fgetpos(infile, &filepos);
    fscanf(infile, "%s", buffer);
  } while (strcmp(buffer, "type") != 0 && !feof(infile));
  fsetpos(infile, &filepos);

  for (i = 0; i < apt->number; i++) {
    /* read type */
    if (2 > fscanf(infile, "%s %s", buffer, name)) {
      printf("%s %s\n", buffer, name);
      sprintf(msg, "Premature end of potential file %s", filename);
      error(msg);
    }
    if (strcmp(buffer, "type") != 0) {
      sprintf(msg,
	      "Unknown keyword in file %s, expected \"type\" but found \"%s\".",
	      filename, buffer);
      error(msg);
    }

    /* split name and _sc */
    token = strrchr(name, '_');
    if (token != NULL && strcmp(token + 1, "sc") == 0) {
      strncpy(buffer, name, strlen(name) - 3);
      buffer[strlen(name) - 3] = '\0';
      strcpy(name, buffer);
      smooth_pot[i] = 1;
      do_smooth = 1;
    }

    if (apot_parameters(name) == -1) {
      sprintf(msg,
	      "Unknown function type in file %s, please define \"%s\" in functions.c.",
	      filename, name);
      error(msg);
    }

    strcpy(apt->names[i], name);
    apt->n_par[i] = apot_parameters(name);

    /* add one parameter for cutoff function if _sc is found */
    if (smooth_pot[i] == 1)
      apt->n_par[i]++;
    apt->total_par += apt->n_par[i];

    /* read cutoff */
#if defined EAM || defined ADP
    if ((i < (ntypes * (ntypes + 1) / 2 + ntypes))
	|| (i >= (ntypes * (ntypes + 1) / 2 + 2 * ntypes))) {
#endif
      if (2 > fscanf(infile, "%s %lf", buffer, &apt->end[i])) {
	sprintf(msg,
		"Could not read cutoff for potential #%d in file %s\nAborting",
		i, filename);
	error(msg);
      }
      if (strcmp(buffer, "cutoff") != 0) {
	sprintf(msg,
		"No cutoff found for the %d. potential (%s) after \"type\" in file %s.\nAborting",
		i + 1, apt->names[i], filename);
	error(msg);
      }
#if defined EAM || defined ADP
    } else {
      fgetpos(infile, &filepos);
      fscanf(infile, "%s", buffer);
      if (strncmp(buffer, "cutoff", 6) != 0)
	fsetpos(infile, &filepos);
#ifdef DEBUG
      else
	fprintf(stderr, "Ignoring cutoff for embedding function %d\n", i);
#endif
      apt->end[i] = 2;
    }
#endif

    /* set small begin to prevent division by zero-errors */
    apt->begin[i] = 0.001;

    /* allocate memory for this parameter */
    apt->values[i] = (real *)malloc(apt->n_par[i] * sizeof(real));
    reg_for_free(apt->values[i], "apt->values[i]");

    apt->invar_par[i] = (int *)malloc((apt->n_par[i] + 1) * sizeof(int));
    reg_for_free(apt->invar_par[i], "apt->invar_par[i]");

    apt->pmin[i] = (real *)malloc(apt->n_par[i] * sizeof(real));
    reg_for_free(apt->pmin[i], "apt->pmin[i]");

    apt->pmax[i] = (real *)malloc(apt->n_par[i] * sizeof(real));
    reg_for_free(apt->pmax[i], "apt->pmax[i]");

    apt->param_name[i] = (char **)malloc(apt->n_par[i] * sizeof(char *));
    reg_for_free(apt->param_name[i], "apt->param_name[i]");

    if (NULL == apt->values[i] || NULL == apt->pmin[i]
	|| NULL == apt->pmax[i] || NULL == apt->param_name[i]) {
      sprintf(msg,
	      "Cannot allocate memory for potential paramters.\nAborting");
      error(msg);
    }

    /* check for comments */
    do {
      j = fgetc(infile);
    } while (j != 10);

    fgetpos(infile, &filepos);
    fgets(buffer, 255, infile);
    while (buffer[0] == '#') {
      fgetpos(infile, &filepos);
      fgets(buffer, 255, infile);
    }
    fsetpos(infile, &filepos);

    /* read parameters */
    apt->invar_par[i][apt->n_par[i]] = 0;
    for (j = 0; j < apt->n_par[i]; j++) {
      /* Warning: The array for parameter names holds only 30 chars
       * so there is the chance of a buffer overflow.
       * If you need longer parameter names increase the size of
       * the array.
       */
      apt->param_name[i][j] = (char *)malloc(30 * sizeof(char));
      if (NULL == apt->param_name[i][j])
	error("Error in allocating memory for parameter name");
      reg_for_free(apt->param_name[i][j], "apt->param_name[i][j]");
      strcpy(apt->param_name[i][j], "\0");
      fgetpos(infile, &filepos);
      ret_val =
	fscanf(infile, "%s %lf %lf %lf", apt->param_name[i][j],
	       &apt->values[i][j], &apt->pmin[i][j], &apt->pmax[i][j]);

      /* if last char of name is "!" we have a global parameter */
      if (strrchr(apt->param_name[i][j], '!') != NULL) {
	apt->param_name[i][j][strlen(apt->param_name[i][j]) - 1] = '\0';
	l = -1;
	for (k = 0; k < apt->globals; k++) {
	  if (strcmp(apt->param_name[i][j], apt->param_name[global_pot][k])
	      == 0)
	    l = k;
	}
	if (l == -1) {
	  fprintf(stderr, "\nCould not find global parameter %s!\n",
		  apt->param_name[i][j]);
	  error("Aborting");
	}
	sprintf(apt->param_name[i][j], "%s!", apt->param_name[i][j]);

	/* write index array for global parameters */
	if (++apt->n_glob[l] > 1) {
	  apt->global_idx[l] =
	    (int **)realloc(apt->global_idx[l],
			    apt->n_glob[l] * sizeof(int *));
	} else {
	  apt->global_idx[l] = (int **)malloc(1 * sizeof(int *));
	}
	apt->global_idx[l][apt->n_glob[l] - 1] =
	  (int *)malloc(2 * sizeof(int));
	apt->global_idx[l][apt->n_glob[l] - 1][0] = i;
	apt->global_idx[l][apt->n_glob[l] - 1][1] = j;

	apt->values[i][j] = apt->values[global_pot][l];
	apt->pmin[i][j] = apt->pmin[global_pot][l];
	apt->pmax[i][j] = apt->pmax[global_pot][l];
	apt->invar_par[i][j] = 1;
	apt->invar_par[i][apt->n_par[i]]++;
      } else {
	/* this is no global parameter */
	if (4 > ret_val) {
	  if (smooth_pot[i] && j == apot_parameters(apt->names[i])) {
	    if (strcmp(apt->param_name[i][j], "type") == 0 || feof(infile)) {
	      sprintf(msg,
		      "No cutoff parameter given for potential #%d: adding one parameter.",
		      i);
	      warning(msg);
	      strcpy(apt->param_name[i][j], "h");
	      apt->values[i][j] = 1;
	      apt->pmin[i][j] = 0.5;
	      apt->pmax[i][j] = 2;
	      fsetpos(infile, &filepos);
	    }
	  } else {
	    if (strcmp(apt->param_name[i][j], "type") == 0) {
	      sprintf(msg,
		      "Not enough parameters for potential #%d (%s) in file %s!\nYou specified %d parameters, but needed are %d.",
		      i + 1, apt->names[i], filename, j, apt->n_par[i]);
	      error(msg);
	    }
	    sprintf(msg,
		    "Could not read parameter #%d of potential #%d in file %s",
		    j + 1, i + 1, filename);
	    error(msg);
	  }
	}

	/* check for invariance and proper value (respect boundaries) */
	/* parameter will not be optimized if min==max */
	apt->invar_par[i][j] = 0;
	if (apt->pmin[i][j] == apt->pmax[i][j]) {
	  apt->invar_par[i][j] = 1;
	  apt->invar_par[i][apt->n_par[i]]++;
	} else if (apt->pmin[i][j] > apt->pmax[i][j]) {
	  temp = apt->pmin[i][j];
	  apt->pmin[i][j] = apt->pmax[i][j];
	  apt->pmax[i][j] = temp;
	} else if ((apt->values[i][j] < apt->pmin[i][j])
		   || (apt->values[i][j] > apt->pmax[i][j])) {
	  /* Only print warning if we are optimizing */
	  if (opt) {
	    if (apt->values[i][j] < apt->pmin[i][j])
	      apt->values[i][j] = apt->pmin[i][j];
	    if (apt->values[i][j] > apt->pmax[i][j])
	      apt->values[i][j] = apt->pmax[i][j];
	    fprintf(stderr, "\n --> Warning <--\n");
	    fprintf(stderr,
		    "Starting value for paramter #%d in potential #%d is outside of specified adjustment range.\nResetting it to %f.\n",
		    j + 1, i + 1, apt->values[i][j]);
	    if (apt->values[i][j] == 0)
	      fprintf(stderr,
		      "New value is >> 0 << ! Please be careful about this.\n");
	  }
	}
      }
    }
  }

  /* if we have global parameters, are they actually used ? */
  if (have_globals) {
    j = 0;
    for (i = 0; i < apt->globals; i++)
      j += apt->n_glob[i];
    if (j == 0) {
      have_globals = 0;
      printf("You defined global parameters but did not use them.\n");
      printf("Disabling global parameters.\n\n");
    }
  }

  /* assign the potential functions to the function pointers */
  if (apot_assign_functions(apt) == -1) {
    sprintf(msg, "Could not assign the function pointers.\nAborting");
    error(msg);
  }
#ifdef PAIR
  if (enable_cp) {
    cp_start = apt->total_par - apt->globals + ntypes * (ntypes + 1);
    apt->total_par += (ntypes + compnodes);
  }
#endif

  /* initialize function table and write indirect index */
  for (i = 0; i < apt->number; i++) {
    pt->begin[i] = apt->begin[i];
    pt->end[i] = apt->end[i];
    pt->step[i] = 0;
    pt->invstep[i] = 0;
    if (i == 0)
      pt->first[i] = 2;
    else
      pt->first[i] = pt->last[i - 1] + 3;
    pt->last[i] = pt->first[i] + apt->n_par[i] - 1;
  }
  pt->len = pt->first[apt->number - 1] + apt->n_par[apt->number - 1];
  if (have_globals)
    pt->len += apt->globals;

#ifdef PAIR
  if (enable_cp) {
    pt->len += (ntypes + compnodes);
  }
#endif

  pt->table = (real *)malloc(pt->len * sizeof(real));
  reg_for_free(pt->table, "pt->table");

  calc_list = (real *)malloc(pt->len * sizeof(real));
  reg_for_free(calc_list, "calc_list");

  pt->idx = (int *)malloc(pt->len * sizeof(int));
  reg_for_free(pt->idx, "pt->idx");

  apt->idxpot = (int *)malloc(apt->total_par * sizeof(int));
  reg_for_free(apt->idxpot, "apt->idxpot");

  apt->idxparam = (int *)malloc(apt->total_par * sizeof(int));
  reg_for_free(apt->idxparam, "apt->idxparam");

  if ((NULL == pt->table) || (NULL == pt->idx) || (apt->idxpot == NULL)
      || (apt->idxparam == NULL)) {
    sprintf(msg, "Cannot allocate memory for potential table.\nAborting");
    error(msg);
  }
  for (i = 0; i < pt->len; i++) {
    pt->table[i] = 0;
    calc_list[i] = 0;
    pt->idx[i] = 0;
  }

  /* this is the indirect index */
  k = 0;
  l = 0;
  val = pt->table;
  list = calc_list;
  for (i = 0; i < apt->number; i++) {
    val += 2;
    list += 2;
    l += 2;
    for (j = 0; j < apt->n_par[i]; j++) {
      *val = apt->values[i][j];
      *list = apt->values[i][j];
      val++;
      list++;
      if (!invar_pot[i] && !apt->invar_par[i][j]) {
	pt->idx[k] = l++;
	apt->idxpot[k] = i;
	apt->idxparam[k++] = j;
      } else
	l++;
    }
    if (!invar_pot[i])
      pt->idxlen += apt->n_par[i] - apt->invar_par[i][apt->n_par[i]];
    apt->total_par -= apt->invar_par[i][apt->n_par[i]];
  }
  if (have_globals) {
    i = apt->number;
    for (j = 0; j < apt->globals; j++) {
      *val = apt->values[i][j];
      *list = apt->values[i][j];
      val++;
      list++;
      if (!apt->invar_par[i][j]) {
	pt->idx[k] = l++;
	apt->idxpot[k] = i;
	apt->idxparam[k++] = j;
      } else
	l++;
    }
    pt->idxlen += apt->globals - apt->invar_par[i][apt->globals];
    apt->total_par -= apt->invar_par[i][apt->globals];
  }
  global_idx = pt->last[apt->number - 1] + 1;

#ifdef PAIR
  if (enable_cp) {
    init_chemical_potential(ntypes);
    i = apt->number + have_globals;
    for (j = 0; j < (ntypes + compnodes); j++) {
      *val = apt->values[i][j];
      pt->idx[k] = l++;
      apt->idxpot[k] = i;
      apt->idxparam[k++] = j;
      val++;
    }
    pt->idxlen += (ntypes + compnodes);
    global_idx += (ntypes + compnodes);
  }
#endif

#ifdef NOPUNISH
  warning("Gauge degrees of freedom are NOT fixed!");
#endif

  init_calc_table(pt, &calc_pot);
  return;
}
#endif

/****************************************************************
 *
 *  read potential in third format:
 *
 *  Sampling points are equidistant.
 *
 *  Header:  one line for each function with
 *           rbegin rstart npoints
 *
 *  Table: Function values at sampling points,
 *         functions separated by blank lines
 *
 ****************************************************************/

void read_pot_table3(pot_table_t *pt, int size, int ncols, int *nvals,
		     char *filename, FILE *infile)
{
  int   i, j, k, l;
  char  msg[255];
  real *val;

  /* read the info block of the function table */
  for (i = 0; i < size; i++) {
    if (3 >
	fscanf(infile, "%lf %lf %d", &pt->begin[i], &pt->end[i], &nvals[i])) {
      sprintf(msg, "Premature end of potential file %s", filename);
      error(msg);
    }
    pt->step[i] = (pt->end[i] - pt->begin[i]) / (nvals[i] - 1);
    pt->invstep[i] = 1.0 / pt->step[i];
    /* in the two slots between last[i-1] and first[i] the gradients
       of the respective functions are stored */
    if (i == 0)
      pt->first[i] = 2;
    else
      pt->first[i] = pt->last[i - 1] + 3;
    pt->last[i] = pt->first[i] + nvals[i] - 1;
    pt->len = pt->first[i] + nvals[i];
  }
  /* allocate the function table */
  pt->table = (real *)malloc(pt->len * sizeof(real));
  reg_for_free(pt->table, "pt->table");
  pt->xcoord = (real *)malloc(pt->len * sizeof(real));
  reg_for_free(pt->xcoord, "pt->xcoord");
  pt->d2tab = (real *)malloc(pt->len * sizeof(real));
  reg_for_free(pt->d2tab, "pt->d2tab");
  pt->idx = (int *)malloc(pt->len * sizeof(int));
  reg_for_free(pt->idx, "pt->idx");
  for (i = 0; i < pt->len; i++) {
    pt->table[i] = 0.;
    pt->xcoord[i] = 0.;
    pt->d2tab[i] = 0.;
    pt->idx[i] = 0.;
  }
  if ((NULL == pt->table) || (NULL == pt->idx) || (NULL == pt->d2tab)) {
    error("Cannot allocate memory for potential table");
  }

  /* input loop */
  val = pt->table;
  k = 0;
  l = 0;
  for (i = 0; i < ncols; i++) {	/* read in pair pot */
    if (have_grad) {		/* read gradient */
      if (2 > fscanf(infile, "%lf %lf\n", val, val + 1)) {
	sprintf(msg, "Premature end of potential file %s", filename);
	error(msg);
      }
    } else {
      *val = 1e30;
      *(val + 1) = 0.;
    }
    val += 2;
    if ((!invar_pot[i]) && (gradient[i] >> 1))
      pt->idx[k++] = l++;
    else
      l++;
    if ((!invar_pot[i]) && (gradient[i] % 2))
      pt->idx[k++] = l++;
    else
      l++;
    for (j = 0; j < nvals[i]; j++) {	/* read values */
      if (1 > fscanf(infile, "%lf\n", val)) {
	sprintf(msg, "Premature end of potential file %s", filename);
	error(msg);
      } else
	val++;
      pt->xcoord[l] = pt->begin[i] + j * pt->step[i];
      if ((!invar_pot[i]) && (j < nvals[i] - 1))
	pt->idx[k++] = l++;
      else
	l++;
    }
  }
#if defined EAM
  for (i = ncols; i < ncols + ntypes; i++) {	/* read in rho */
    if (have_grad) {		/* read gradient */
      if (2 > fscanf(infile, "%lf %lf\n", val, val + 1)) {
	sprintf(msg, "Premature end of potential file %s", filename);
	error(msg);
      }
    } else {
      *val = 1e30;
      *(val + 1) = 0.;
    }
    val += 2;
    if ((!invar_pot[i]) && (gradient[i] >> 1))
      pt->idx[k++] = l++;
    else
      l++;
    if ((!invar_pot[i]) && (gradient[i] % 2))
      pt->idx[k++] = l++;
    else
      l++;
    for (j = 0; j < nvals[i]; j++) {	/* read values */
      if (1 > fscanf(infile, "%lf\n", val)) {
	sprintf(msg, "Premature end of potential file %s", filename);
	error(msg);
      } else
	val++;
      pt->xcoord[l] = pt->begin[i] + j * pt->step[i];
      if ((!invar_pot[i]) && (j < nvals[i] - 1))
	pt->idx[k++] = l++;
      else
	l++;
    }
  }
  for (i = ncols + ntypes; i < ncols + 2 * ntypes; i++) {	/* read in F */
    if (have_grad) {		/* read gradient */
      if (2 > fscanf(infile, "%lf %lf\n", val, val + 1)) {
	sprintf(msg, "Premature end of potential file %s", filename);
	error(msg);
      }
    } else {
      *val = 1.e30;
      *(val + 1) = 1.e30;
    }
    val += 2;
    if ((!invar_pot[i]) && (gradient[i] >> 1))
      pt->idx[k++] = l++;
    else
      l++;
    if ((!invar_pot[i]) && (gradient[i] % 2))
      pt->idx[k++] = l++;
    else
      l++;
    for (j = 0; j < nvals[i]; j++) {	/* read values */
      if (1 > fscanf(infile, "%lf\n", val)) {
	sprintf(msg, "Premature end of potential file %s", filename);
	error(msg);
      } else
	val++;
      pt->xcoord[l] = pt->begin[i] + j * pt->step[i];
      if (!invar_pot[i])
	pt->idx[k++] = l++;
      else
	l++;
    }
  }
#endif

  pt->idxlen = k;
  init_calc_table(pt, &calc_pot);

}

/****************************************************************
 *
 *  read potential in fourth format:
 *
 *  Sampling points are NON-equidistant.
 *
 *  Header:  one line for each function with
 *           npoints
 *
 *  Table: Sampling points, function values
 *            r f(r)
 *         functions separated by blank lines
 *
 ****************************************************************/

void read_pot_table4(pot_table_t *pt, int size, int ncols, int *nvals,
		     char *filename, FILE *infile)
{
  int   i, k, l, j;
  char  msg[255];
  real *val, *ord;

  /* read the info block of the function table */
  for (i = 0; i < size; i++) {
    if (1 > fscanf(infile, "%d", &nvals[i])) {
      sprintf(msg, "Premature end of potential file %s", filename);
      error(msg);
    }
    pt->step[i] = 0.;
    pt->invstep[i] = 0.;
    if (i == 0)
      pt->first[i] = 2;
    else
      pt->first[i] = pt->last[i - 1] + 3;
    pt->last[i] = pt->first[i] + nvals[i] - 1;
    pt->len = pt->first[i] + nvals[i];
  }
  /* allocate the function table */
  pt->table = (real *)malloc(pt->len * sizeof(real));
  pt->xcoord = (real *)malloc(pt->len * sizeof(real));
  pt->d2tab = (real *)malloc(pt->len * sizeof(real));
  pt->idx = (int *)malloc(pt->len * sizeof(int));
  if ((NULL == pt->table) || (NULL == pt->idx) || (NULL == pt->d2tab)) {
    error("Cannot allocate memory for potential table");
  }

  /* input loop */
  val = pt->table;
  ord = pt->xcoord;
  k = 0;
  l = 0;
  for (i = 0; i < ncols; i++) {	/* read in pair pot */
    if (have_grad) {		/* read gradient */
      if (2 > fscanf(infile, "%lf %lf\n", val, val + 1)) {
	sprintf(msg, "Premature end of potential file %s", filename);
	error(msg);
      }
    } else {
      *val = 1e30;
      *(val + 1) = 0.;
    }
    val += 2;
    ord += 2;
    if ((!invar_pot[i]) && (gradient[i] >> 1))
      pt->idx[k++] = l++;
    else
      l++;
    if ((!invar_pot[i]) && (gradient[i] % 2))
      pt->idx[k++] = l++;
    else
      l++;
    for (j = 0; j < nvals[i]; j++) {	/* read values */
      if (2 > fscanf(infile, "%lf %lf\n", ord, val)) {
	sprintf(msg, "Premature end of potential file %s", filename);
	error(msg);
      } else {
	val++;
	ord++;
      }
      if ((j > 0) && (*(ord - 1) <= *(ord - 2))) {
	sprintf(msg, "Abscissa not monotonous in potential %d.", i);
	error(msg);
      }
      if ((!invar_pot[i]) && (j < nvals[i] - 1))
	pt->idx[k++] = l++;
      else
	l++;

    }
    pt->begin[i] = pt->xcoord[pt->first[i]];
    pt->end[i] = pt->xcoord[pt->last[i]];
    /* pt->step is average step length.. */
    pt->step[i] = (pt->end[i] - pt->begin[i]) / ((real)nvals[i] - 1);
    pt->invstep[i] = 1. / pt->step[i];

  }
#ifdef EAM
  for (i = ncols; i < ncols + ntypes; i++) {	/* read in rho */
    if (have_grad) {		/* read gradient */
      if (2 > fscanf(infile, "%lf %lf\n", val, val + 1)) {
	sprintf(msg, "Premature end of potential file %s", filename);
	error(msg);
      }
    } else {
      *val = 1e30;
      *(val + 1) = 0.;
    }
    val += 2;
    ord += 2;
    if ((!invar_pot[i]) && (gradient[i] >> 1))
      pt->idx[k++] = l++;
    else
      l++;
    if ((!invar_pot[i]) && (gradient[i] % 2))
      pt->idx[k++] = l++;
    else
      l++;
    for (j = 0; j < nvals[i]; j++) {	/* read values */
      if (2 > fscanf(infile, "%lf %lf\n", ord, val)) {
	sprintf(msg, "Premature end of potential file %s", filename);
	error(msg);
      } else {
	ord++;
	val++;
      }
      if ((j > 0) && (*(ord - 1) <= *(ord - 2))) {
	sprintf(msg, "Abscissa not monotonous in potential %d.", i);
	error(msg);
      }
      if ((!invar_pot[i]) && (j < nvals[i] - 1))
	pt->idx[k++] = l++;
      else
	l++;
    }
    pt->begin[i] = pt->xcoord[pt->first[i]];
    pt->end[i] = pt->xcoord[pt->last[i]];
    /* pt->step is average step length.. */
    pt->step[i] = (pt->end[i] - pt->begin[i]) / ((real)nvals[i] - 1);
    pt->invstep[i] = 1. / pt->step[i];

  }
  for (i = ncols + ntypes; i < ncols + 2 * ntypes; i++) {	/* read in F */
    if (have_grad) {		/* read gradient */
      if (2 > fscanf(infile, "%lf %lf\n", val, val + 1)) {
	sprintf(msg, "Premature end of potential file %s", filename);
	error(msg);
      }
    } else {
      *val = 1e30;
      *(val + 1) = 1.e30;
    }
    val += 2;
    ord += 2;
    if ((!invar_pot[i]) && (gradient[i] >> 1))
      pt->idx[k++] = l++;
    else
      l++;
    if ((!invar_pot[i]) && (gradient[i] % 2))
      pt->idx[k++] = l++;
    else
      l++;
    for (j = 0; j < nvals[i]; j++) {	/* read values */
      if (1 > fscanf(infile, "%lf %lf\n", ord, val)) {
	sprintf(msg, "Premature end of potential file %s", filename);
	error(msg);
      } else {
	ord++;
	val++;
      }
      if ((j > 0) && (*(ord - 1) <= *(ord - 2))) {
	sprintf(msg, "Abscissa not monotonous in potential %d.", i);
	error(msg);
      }
      if (!invar_pot[i])
	pt->idx[k++] = l++;
      else
	l++;
    }
    pt->begin[i] = pt->xcoord[pt->first[i]];
    pt->end[i] = pt->xcoord[pt->last[i]];
    /* pt->step is average step length.. */
    pt->step[i] = (pt->end[i] - pt->begin[i]) / ((real)nvals[i] - 1);
    pt->invstep[i] = 1. / pt->step[i];
  }

#endif
  pt->idxlen = k;
  init_calc_table(pt, &calc_pot);
}

<<<<<<< HEAD
/*****************************************************************************
*
*  read potential in fifth format:
*
*  Functions specified by gaussians.
*
*  THIS IS BY NO MEANS FINISHED! IT WILL NOT WORK!
*
*  Header:  one line for each function with
*           rbegin rstart npoints
*
*  Table: Center, width, amplitude of Gaussians,
*         functions separated by blank lines
*
*
*  d2tab is used to store the width of the Gaussians.
*
******************************************************************************/

void read_pot_table5(pot_table_t *pt, int size, int ncols, int *nvals,
		     char *filename, FILE *infile)
{
  int   i, j, k, l;
  char  msg[255];
  real *val, *ord, *width;

  /* THIS FUNCTIONALITY IS NOT YET IMPLEMENTED */

  error("Potential format 5 is not yet implemented");

  /* read the info block of the function table */
  for (i = 0; i < size; i++) {
    if (3 >
	fscanf(infile, "%lf %lf %d", &pt->begin[i], &pt->end[i], &nvals[i])) {
      sprintf(msg, "Premature end of potential file %s", filename);
      error(msg);
    }
    pt->step[i] = (pt->end[i] - pt->begin[i]) / (nvals[i] - 1);
    pt->invstep[i] = 1.0 / pt->step[i];
    /* in the two slots between last[i-1] and first[i] the gradients
       of the respective functions are stored */
    if (i == 0)
      pt->first[i] = 2;
    else
      pt->first[i] = pt->last[i - 1] + 3;
    pt->last[i] = pt->first[i] + nvals[i] - 1;
    pt->len = pt->first[i] + nvals[i];
  }
  /* allocate the function table */
  pt->table = (real *)malloc(pt->len * sizeof(real));
  pt->xcoord = (real *)malloc(pt->len * sizeof(real));
  pt->d2tab = (real *)malloc(pt->len * sizeof(real));
  pt->idx = (int *)malloc(pt->len * sizeof(int));
  if ((NULL == pt->table) || (NULL == pt->idx) || (NULL == pt->d2tab)) {
    error("Cannot allocate memory for potential table");
  }

  /* input loop */
  val = pt->table;
  ord = pt->xcoord;
  width = pt->d2tab;
  k = 0;
  l = 0;
  for (i = 0; i < ncols; i++) {	/* read in pair pot */
/*     if (have_grad) { 		/\* read gradient *\/ */
/*       if (2>fscanf(infile, "%lf %lf\n", val, val+1)){ */
/*         sprintf(msg, "Premature end of potential file %s", filename); */
/* 	error(msg); */
/*       }  */
/*     } else { */
    *val = 1e30;
    *(val + 1) = 0.;
/*     }  */
    val += 2;
    ord += 2;
    width += 2;
/*     if (gradient[i]>>1) pt->idx[k++]=l++; else l++; */
/*     if (gradient[i]% 2) pt->idx[k++]=l++; else l++; */
    l += 2;
    for (j = 0; j < nvals[i]; j++) {	/* read values */
      if (3 > fscanf(infile, "%lf %lf %lf\n", ord, width, val)) {
	sprintf(msg, "Premature end of potential file %s", filename);
	error(msg);
      } else {
	val++;
	ord++;
	width++;
      }
//      pt->xcoord[l]=pt->begin[i] + j * pt->step[i] ;
//      if (j<nvals[i]-1) pt->idx[k++] = l++;
      if (!invar_pot[i])
	pt->idx[k++] = l++;
      else
	l++;
//    else l++;
    }
  }
#ifdef EAM
  for (i = ncols; i < ncols + ntypes; i++) {	/* read in rho */
/*     if (have_grad) { 		/\* read gradient *\/ */
/*       if (2>fscanf(infile, "%lf %lf\n", val, val+1)){ */
/*         sprintf(msg, "Premature end of potential file %s", filename); */
/* 	error(msg); */
/*       }  */
/*     } else { */
    *val = 1e30;
    *(val + 1) = 0.;
/*     }  */
    val += 2;
    ord += 2;
    width += 2;
/*     if (gradient[i]>>1) pt->idx[k++]=l++; else l++; */
/*     if (gradient[i]% 2) pt->idx[k++]=l++; else l++; */
    l += 2;
    for (j = 0; j < nvals[i]; j++) {	/* read values */
      if (3 > fscanf(infile, "%lf %lf %lf\n", ord, width, val)) {
	sprintf(msg, "Premature end of potential file %s", filename);
	error(msg);
      } else {
	ord++;
	val++;
	width++;
      }
/*       if ((j>0) && (*(ord-1) <= *(ord-2))) { */
/* 	sprintf(msg, "Abscissa not monotonous in potential %d.",i); */
/* 	error(msg); */
/*       } */
/*       if (j<nvals[i]-1) pt->idx[k++] = l++; */
      if (!invar_pot[i])
	pt->idx[k++] = l++;
      else
	l++;
/*       else l++; */
    }
/*     pt->begin[i]=pt->xcoord[pt->first[i]]; */
/*     pt->end[i]  =pt->xcoord[pt->last[i]]; */
/*     /\* pt->step is average step length.. *\/ */
/*     pt->step[i] = (pt->end[i]-pt->begin[i])/((real) nvals[i]-1); */
/*     pt->invstep[i] = 1./pt->step[i];  */

  }
  for (i = ncols + ntypes; i < ncols + 2 * ntypes; i++) {	/* read in F */
/*     if (have_grad) { 		/\* read gradient *\/ */
/*       if (2>fscanf(infile, "%lf %lf\n", val, val+1)){ */
/*         sprintf(msg, "Premature end of potential file %s", filename); */
/* 	error(msg); */
/*       }  */
/*     } else { */
    *val = 1e30;
    *(val + 1) = 1.e30;
/*     }  */
    val += 2;
    ord += 2;
    width += 2;
/*     if (gradient[i]>>1) pt->idx[k++]=l++; else l++; */
/*     if (gradient[i]% 2) pt->idx[k++]=l++; else l++; */
    l += 2;
    for (j = 0; j < nvals[i]; j++) {	/* read values */
      if (3 > fscanf(infile, "%lf %lf %lf\n", ord, width, val)) {
	sprintf(msg, "Premature end of potential file %s", filename);
	error(msg);
      } else {
	ord++;
	val++;
	width++;
      }
/*       if ((j>0) && (*(ord-1) <= *(ord-2))) { */
/* 	sprintf(msg, "Abscissa not monotonous in potential %d.",i); */
/* 	error(msg); */
/*       } */
      if (!invar_pot[i])
	pt->idx[k++] = l++;
      else
	l++;
    }
/*     pt->begin[i]=pt->xcoord[pt->first[i]]; */
/*     pt->end[i]  =pt->xcoord[pt->last[i]]; */
/*     /\* pt->step is average step length.. *\/ */
/*     pt->step[i] = (pt->end[i]-pt->begin[i])/((real) nvals[i]-1); */
/*     pt->invstep[i] = 1./pt->step[i];  */
  }

#endif
  pt->idxlen = k;
  init_calc_table(pt, &calc_pot);
  update_calc_table(pt->table, calc_pot.table, 1);
}

/*****************************************************************************
*
*  init_calc_table: Initialize table used for calculation.
*
*  *  Header:  one line for each function with
*           rbegin rstart npoints
*
*  Table: Center, width, amplitude of Gaussians,
*         functions separated by blank lines
*
******************************************************************************/
=======
/****************************************************************
 *
 *  init_calc_table: Initialize table used for calculation.
 *
 *  *  Header:  one line for each function with
 *           rbegin rstart npoints
 *
 *  Table: Center, width, amplitude of Gaussians,
 *         functions separated by blank lines
 *
 ****************************************************************/
>>>>>>> 1a079850

void init_calc_table(pot_table_t *optt, pot_table_t *calct)
{
  int   i, size;
#ifdef APOT
  real *val, f, h;
  int   j, x = 0, index;
#else
  int  *sp;
#endif

  switch (format) {
#ifdef APOT
      case 0:
	{
	  /* allocate memory for calc_pot potential table */
	  size = apot_table.number;
	  calct->len =
	    size * APOT_STEPS + 2 * optt->ncols + ntypes + compnodes;
	  calct->idxlen = APOT_STEPS;
	  calct->ncols = optt->ncols;
	  calct->begin = optt->begin;
	  calct->end = optt->end;
	  calct->first = (int *)malloc(size * sizeof(int));
	  reg_for_free(calct->first, "calct->first");
	  calct->last = (int *)malloc(size * sizeof(int));
	  reg_for_free(calct->last, "calct->last");
	  calct->step = (real *)malloc(size * sizeof(real));
	  reg_for_free(calct->step, "calct->step");
	  calct->invstep = (real *)malloc(size * sizeof(real));
	  reg_for_free(calct->invstep, "calct->invstep");
	  calct->xcoord = (real *)malloc(calct->len * sizeof(real));
	  reg_for_free(calct->xcoord, "calct->xcoord");
	  calct->table = (real *)malloc(calct->len * sizeof(real));
	  reg_for_free(calct->table, "calct->table");
	  calct->d2tab = (real *)malloc(calct->len * sizeof(real));
	  reg_for_free(calct->d2tab, "calct->d2tab");
	  calct->idx = (int *)malloc(calct->len * sizeof(int));
	  reg_for_free(calct->idx, "calct->idx");
	  if (calct->first == NULL || calct->last == NULL
	      || calct->step == NULL || calct->invstep == NULL
	      || calct->xcoord == NULL || calct->table == NULL
	      || calct->d2tab == NULL || calct->idx == NULL)
	    error("Cannot allocate info block for calc potential table\n");

	  /* initialize the calc_pot table */
	  for (i = 0; i < size; i++) {
	    val = apot_table.values[i];
	    h = apot_table.values[i][apot_table.n_par[i] - 1];
	    calct->table[i * APOT_STEPS + i * 2] = 10e30;
	    calct->table[i * APOT_STEPS + i * 2 + 1] = 0;
	    calct->first[i] = (x += 2);
	    calct->last[i] = (x += APOT_STEPS - 1);
	    x++;
	    calct->step[i] =
	      (calct->end[i] - calct->begin[i]) / (APOT_STEPS - 1);
	    calct->invstep[i] = 1. / calct->step[i];
	    for (j = 0; j < APOT_STEPS; j++) {
	      index = i * APOT_STEPS + (i + 1) * 2 + j;
	      calct->xcoord[index] = calct->begin[i] + j * calct->step[i];
	      apot_table.fvalue[i] (calct->xcoord[index], val, &f);
	      calct->table[index] =
		smooth_pot[i] ? f * cutoff(calct->xcoord[index],
					   calct->begin[i], h) : f;
	      calct->idx[i * APOT_STEPS + j] = index;
	    }
	  }
	}
	break;
#else
      case 3:			/* fall through */
      case 4:
	calct->len = optt->len;
	calct->idxlen = optt->idxlen;
	calct->ncols = optt->ncols;
	calct->begin = optt->begin;
	calct->end = optt->end;
	calct->step = optt->step;
	calct->invstep = optt->invstep;
	calct->first = optt->first;
	calct->last = optt->last;
	calct->xcoord = optt->xcoord;
	calct->table = optt->table;
	calct->d2tab = optt->d2tab;
	calct->idx = optt->idx;
	break;
      case 5:			/* Here's work to do */
	size = optt->ncols;
	sp = (int *)malloc(size * sizeof(int));
	/* allocate info block of function table */
	calct->ncols = size;
	calct->len = 0;
	calct->begin = (real *)malloc(size * sizeof(real));
	calct->end = (real *)malloc(size * sizeof(real));
	calct->step = (real *)malloc(size * sizeof(real));
	calct->invstep = (real *)malloc(size * sizeof(real));
	calct->first = (int *)malloc(size * sizeof(int));
	calct->last = (int *)malloc(size * sizeof(int));
	if ((calct->begin == NULL) || (calct->end == NULL) ||
	    (calct->step == NULL) || (calct->invstep == NULL) ||
	    (calct->first == NULL) || (calct->last == NULL)) {
	  error("Cannot allocate info block for calc potential table\n");
	}
	for (i = 0; i < size; i++) {
	  calct->begin[i] = optt->begin[i];
	  calct->end[i] = optt->end[i];
	  sp[i] = 10 * (optt->last[i] - optt->first[i] + 1);	/* oversample * 10 */
	  calct->step[i] = (calct->end[i] - calct->begin[i]) / (sp[i] - 1);
	  calct->invstep[i] = 1. / calct->step[i];
	  if (i == 0)
	    calct->first[i] = 2;
	  else
	    calct->first[i] = calct->last[i - 1] + 3;
	  calct->last[i] = calct->first[i] + sp[i] - 1;
	  calct->len = calct->last[i] + 1;
	}
	calct->table = (real *)malloc(calct->len * sizeof(real));
	calct->xcoord = (real *)malloc(calct->len * sizeof(real));
	calct->d2tab = (real *)malloc(calct->len * sizeof(real));
	calct->idx = (int *)malloc(calct->len * sizeof(int));
	if ((NULL == calct->table) || (NULL == calct->idx) ||
	    (NULL == calct->d2tab)) {
	  error("Cannot allocate memory for potential table");
	}
#endif
  }
}

void update_calc_table(real *xi_opt, real *xi_calc, int do_all)
{
  int   i, j, k, m, n;
  real *val;
#ifdef APOT
  int   change;
  real  f, h = 0;
  real *list;
#endif

  switch (format) {
#ifdef APOT
      case 0:
	{
	  val = xi_opt;
	  list = calc_list + 2;
	  /* copy global parameters to the right positions */
	  if (have_globals) {
	    for (i = 0; i < apot_table.globals; i++) {
	      for (j = 0; j < apot_table.n_glob[i]; j++) {
		m = apot_table.global_idx[i][j][0];
		n = apot_table.global_idx[i][j][1];
		*(val + opt_pot.first[m] + n) = *(val + global_idx + i);
	      }
	    }
	  }
	  for (i = 0; i < calc_pot.ncols; i++) {
	    if (smooth_pot[i])
	      h = *(val + 1 + apot_table.n_par[i]);
	    (*val) =
	      apot_grad(calc_pot.begin[i], val + 2, apot_table.fvalue[i]);
	    val += 2;
	    /* check if something has changed */
	    change = 0;
	    for (j = 0; j < apot_table.n_par[i]; j++) {
	      if (list[j] != val[j]) {
		change = 1;
		list[j] = val[j];
	      }
	    }
	    if (change || do_all) {
	      for (j = 0; j < APOT_STEPS; j++) {
		k = i * APOT_STEPS + (i + 1) * 2 + j;
		apot_table.fvalue[i] (calc_pot.xcoord[k], val, &f);
		*(xi_calc + k) =
		  smooth_pot[i] ? f * cutoff(calc_pot.xcoord[k],
					     apot_table.end[i], h) : f;
	      }
	    }
	    val += apot_table.n_par[i];
	    list += apot_table.n_par[i] + 2;
	  }
	}

	return;
#endif
      case 3:			/* fall through */
      case 4:{
	  /* Nothing to do */
	  return;
	}

      case 5:{
	  error("This potential is not yet implemented");
	  size = calc_pot.ncols;
	  /* calculation loop */
	  val = xi_calc;
	  ord = calc_pot.xcoord;
	  k = 0;
	  for (i = 0; i < size; i++) {	/* Functions */
	    /* Set gradients */
	    *val = 0;
	    *(val + 1) = 0;
	    for (j = opt_pot.first[i]; j <= opt_pot.last[i]; j++)
	      *val +=
		2 * opt_pot.table[j] * (calc_pot.begin[i] -
					opt_pot.xcoord[j]) /
		sqrreal(opt_pot.d2tab[j]) *
		exp(SQR
		    ((calc_pot.begin[i] -
		      opt_pot.xcoord[j]) / opt_pot.d2tab[j]));
#ifdef EAM
	    if (i >= size - ntypes)	/* Embedding function */
	      for (j = opt_pot.first[i]; j <= opt_pot.last[i]; j++)
		*val +=
		  2 * opt_pot.table[j] * (calc_pot.end[i] -
					  opt_pot.xcoord[j]) /
		  sqrreal(opt_pot.d2tab[j]) *
		  exp(sqrreal
		      ((calc_pot.end[i] -
			opt_pot.xcoord[j]) / opt_pot.d2tab[j]));
#endif /* EAM */

	    val += 2;
	    ord += 2;
	    /* set values */
	    r = calc_pot.begin[i];
	    for (k = calc_pot.first[i]; k < calc_pot.last[i]; k++) {
	      *val = 0;
	      *ord = r;
	      for (j = opt_pot.first[i]; j <= opt_pot.last[i]; j++)
		*val += opt_pot.table[j] *
		  exp(sqrreal((r - opt_pot.xcoord[j]) / opt_pot.d2tab[j]));
	      val++;
	      ord++;
	      r += calc_pot.step[i];
	    }
	    *ord = r;
	    *val = 0;		/* Cut off at r=r_cut */
#ifdef EAM
	    if (i >= size - ntypes)	/* Embedding function not cut off */
	      for (j = opt_pot.first[i]; j <= opt_pot.last[i]; j++)
		*val += opt_pot.table[j] *
		  exp(sqrreal((r - opt_pot.xcoord[j]) / opt_pot.d2tab[j]));
#endif /* EAM */
	  }
	}

	return;
  }
}


#ifdef PARABEL

/****************************************************************
 *
 *  Evaluate value from parabole through three points.
 *  Extrapolates for all k.
 *
 ****************************************************************/

real parab_ed(pot_table_t *pt, real *xi, int col, real r)
{
  real  rr, istep, chi, p0, p1, p2, dv, d2v;
  int   k;

  /* renorm to beginning of table */
  rr = r - pt->begin[col];

  /* indices into potential table */
  istep = pt->invstep[col];
  k = 0;
  chi = rr * istep;
  k = pt->first[col];

  /* intermediate values */
  p0 = xi[k++];
  p1 = xi[k++];
  p2 = xi[k];
  dv = p1 - p0;
  d2v = p2 - 2 * p1 + p0;

  /* return the potential value */
  return p0 + chi * dv + 0.5 * chi * (chi - 1) * d2v;
}

/****************************************************************
 *
 *  Evaluate value from parabole through three points.
 *  Extrapolates for all k. Nonequidistant points.
 *
 ****************************************************************/

real parab_ne(pot_table_t *pt, real *xi, int col, real r)
{
  real  x0, x1, x2, chi0, chi1, chi2, p0, p1, p2;
  int   k;

  /* renorm to beginning of table */
//  rr = r - pt->begin[col];
  k = pt->first[col];
  x0 = pt->xcoord[k];
  p0 = xi[k++];
  x1 = pt->xcoord[k];
  p1 = xi[k++];
  x2 = pt->xcoord[k];
  p2 = xi[k];

  /* indices into potential table */
  chi0 = (r - x0) / (x2 - x1);
  chi1 = (r - x1) / (x2 - x0);
  chi2 = (r - x2) / (x1 - x0);

  /* intermediate values */
//  dv  = p1 - p0;
//  d2v = p2 - 2 * p1 + p0;

  /* return the potential value */
  return chi1 * chi2 * p0 - chi0 * chi2 * p1 + chi0 * chi1 * p2;

}

/*****************************************************************************
*
*  Evaluate deritvative from parabole through three points.
*  Extrapolates for all k.
*
******************************************************************************/

real parab_grad_ed(pot_table_t *pt, real *xi, int col, real r)
{
  real  rr, istep, chi, p0, p1, p2, dv, d2v;
  int   k;

  /* renorm to beginning of table */
  rr = r - pt->begin[col];

  /* indices into potential table */
  istep = pt->invstep[col];
  k = 0;
  chi = rr * istep;
  k = pt->first[col];

  /* intermediate values */
  p0 = xi[k++];
  p1 = xi[k++];
  p2 = xi[k];
  dv = p1 - p0;
  d2v = p2 - 2 * p1 + p0;

  /* return the derivative */
  return istep * (dv + (chi - 0.5) * d2v);
}

/*****************************************************************************
*
*  Evaluate deritvative from parabole through three points.
*  Extrapolates for all k.
*
******************************************************************************/

real parab_grad_ne(pot_table_t *pt, real *xi, int col, real r)
{
  real  h0, h1, h2, x0, x1, x2, chi0, chi1, chi2, p0, p1, p2;
  int   k;

  /* renorm to beginning of table */
  k = pt->first[col];
  x0 = pt->xcoord[k];
  p0 = xi[k++];
  x1 = pt->xcoord[k];
  p1 = xi[k++];
  x2 = pt->xcoord[k];
  p2 = xi[k];

  h0 = x2 - x1;
  h1 = x2 - x0;
  h2 = x1 - x0;

  chi0 = (r - x0) / h0;
  chi1 = (r - x1) / h1;
  chi2 = (r - x2) / h2;

  /* return the potential value */
  return (chi2 / h1 + chi1 / h2) * p0
    - (chi0 / h2 + chi2 / h0) * p1 + (chi0 / h1 + chi1 / h0) * p2;

}

/*****************************************************************************
*
*  Evaluate value and deritvative from parabole through three points.
*  Extrapolates for all k.
*
******************************************************************************/

real parab_comb_ed(pot_table_t *pt, real *xi, int col, real r, real *grad)
{
  real  rr, istep, chi, p0, p1, p2, dv, d2v;
  int   k;

  /* renorm to beginning of table */
  rr = r - pt->begin[col];

  /* indices into potential table */
  istep = pt->invstep[col];
  k = 0;
  chi = rr * istep;
  k = pt->first[col];

  /* intermediate values */
  p0 = xi[k++];
  p1 = xi[k++];
  p2 = xi[k];
  dv = p1 - p0;
  d2v = p2 - 2 * p1 + p0;

  /* set the derivative */
  *grad = istep * (dv + (chi - 0.5) * d2v);
  /* return the potential value */
  return p0 + chi * dv + 0.5 * chi * (chi - 1) * d2v;
}

/*****************************************************************************
*
*  Evaluate value and deritvative from parabole through three points.
*  Extrapolates for all k.
*
******************************************************************************/

real parab_comb_ne(pot_table_t *pt, real *xi, int col, real r, real *grad)
{
  real  h0, h1, h2, x0, x1, x2, chi0, chi1, chi2, p0, p1, p2;
  int   k;

  /* renorm to beginning of table */
  k = pt->first[col];
  x0 = pt->xcoord[k];
  p0 = xi[k++];
  x1 = pt->xcoord[k];
  p1 = xi[k++];
  x2 = pt->xcoord[k];
  p2 = xi[k];

  h0 = x2 - x1;
  h1 = x2 - x0;
  h2 = x1 - x0;

  chi0 = (r - x0) / h0;
  chi1 = (r - x1) / h1;
  chi2 = (r - x2) / h2;

  /* return the potential value */
  *grad = (chi2 / h1 + chi1 / h2) * p0
    - (chi0 / h2 + chi2 / h0) * p1 + (chi0 / h1 + chi1 / h0) * p2;

  return chi1 * chi2 * p0 - chi0 * chi2 * p1 + chi0 * chi1 * p2;
}

#endif

#ifdef APOT

void write_apot_table(apot_table_t *apt, char *filename)
{
  int   i, j;
  FILE *outfile;
  char  msg[255];

  /* open file */
  outfile = fopen(filename, "w");
  if (NULL == outfile) {
    sprintf(msg, "Could not open file %s\n", filename);
    error(msg);
  }

  /* write header */
  fprintf(outfile, "#F 0 %d", apt->number);
  fprintf(outfile, "\n#T %s", interaction);
  if (have_elements) {
    fprintf(outfile, "\n#C");
    for (i = 0; i < ntypes; i++)
      fprintf(outfile, " %s", elements[i]);
    fprintf(outfile, "\n##");
    for (i = 0; i < ntypes; i++)
      for (j = i; j < ntypes; j++)
	fprintf(outfile, " %s-%s", elements[i], elements[j]);
#if defined EAM || defined ADP
    /* transfer functions */
    for (i = 0; i < ntypes; i++)
      fprintf(outfile, " %s", elements[i]);
    /* embedding functions */
    for (i = 0; i < ntypes; i++)
      fprintf(outfile, " %s", elements[i]);
#endif
#if defined ADP
    /* dipole terms */
    for (i = 0; i < ntypes; i++)
      for (j = i; j < ntypes; j++)
	fprintf(outfile, " %s-%s", elements[i], elements[j]);
    /* quadrupole terms */
    for (i = 0; i < ntypes; i++)
      for (j = i; j < ntypes; j++)
	fprintf(outfile, " %s-%s", elements[i], elements[j]);
#endif
  }
  if (have_invar) {
    fprintf(outfile, "\n#I");
    for (i = 0; i < apt->number; i++)
      fprintf(outfile, " %d", invar_pot[i]);
  }
  fprintf(outfile, "\n#E\n\n");

#ifdef PAIR
  if (enable_cp) {
    for (i = 0; i < ntypes; i++)
      fprintf(outfile, "cp_%s %.10f %.2f %.2f\n", elements[i],
	      apt->chempot[i], apt->pmin[apt->number][i],
	      apt->pmax[apt->number][i]);
    if (compnodes > 0)
      fprintf(outfile, "cn %d\n", compnodes);
    for (j = 0; j < compnodes; j++)
      fprintf(outfile, "%.2f %.10f %.2f %.2f\n", compnodelist[j],
	      apt->chempot[ntypes + j], apt->pmin[apt->number][ntypes + j],
	      apt->pmax[apt->number][ntypes + j]);
    fprintf(outfile, "\n");
  }
#endif

  if (have_globals) {
    fprintf(outfile, "global %d\n", apt->globals);
    for (i = 0; i < apt->globals; i++)
      fprintf(outfile, "%s %.10f %.2f %.2f\n", apt->param_name[global_pot][i],
	      apt->values[global_pot][i], apt->pmin[global_pot][i],
	      apt->pmax[global_pot][i]);
    fprintf(outfile, "\n");
  }

  /* write data */
  for (i = 0; i < apt->number; i++) {
    if (smooth_pot[i]) {
      fprintf(outfile, "type %s_sc\n", apt->names[i]);
    } else {
      fprintf(outfile, "type %s\n", apt->names[i]);
    }
    fprintf(outfile, "cutoff %f\n", apot_table.end[i]);
    fprintf(outfile, "# rmin %f\n", apt->begin[i]);
    for (j = 0; j < apt->n_par[i]; j++) {
      if (apt->param_name[i][j][strlen(apt->param_name[i][j]) - 1] != '!') {
	fprintf(outfile, "%s %.10f %.2f %.2f\n", apt->param_name[i][j],
		apt->values[i][j], apt->pmin[i][j], apt->pmax[i][j]);
      } else {
	fprintf(outfile, "%s\n", apt->param_name[i][j]);
      }
    }
    if (i != (apt->number - 1))
      fprintf(outfile, "\n");
  }
  fclose(outfile);
}
#endif

/*****************************************************************************
*
*  write potential table (format 3)
*
******************************************************************************/

void write_pot_table3(pot_table_t *pt, char *filename)
{
  FILE *outfile = NULL, *outfile2 = NULL;
  char  msg[255];
  int   i, j, flag = 0;
  real  r;

  if (*plotpointfile != '\0')
    flag = 1;

  /* open file */
  outfile = fopen(filename, "w");
  if (NULL == outfile) {
    sprintf(msg, "Could not open file %s\n", filename);
    error(msg);
  }

  /* if needed: open file for plotpoints */
  if (flag) {
    outfile2 = fopen(plotpointfile, "w");
    if (NULL == outfile) {
      sprintf(msg, "Could not open file %s\n", filename);
      error(msg);
    }
  }

  /* write header */
  fprintf(outfile, "#F 3 %d", pt->ncols);
  fprintf(outfile, "\n#T %s", interaction);
  if (have_elements) {
    fprintf(outfile, "\n#C");
    for (i = 0; i < ntypes; i++)
      fprintf(outfile, " %s", elements[i]);
    fprintf(outfile, "\n##");
    for (i = 0; i < ntypes; i++)
      for (j = i; j < ntypes; j++)
	fprintf(outfile, " %s-%s", elements[i], elements[j]);
#ifdef EAM
    /* transfer functions */
    for (i = 0; i < ntypes; i++)
      fprintf(outfile, " %s", elements[i]);
    /* embedding functions */
    for (i = 0; i < ntypes; i++)
      fprintf(outfile, " %s", elements[i]);
#endif
  }
  if (have_invar) {
    fprintf(outfile, "\n#I");
    for (i = 0; i < pt->ncols; i++)
      fprintf(outfile, " %d", invar_pot[i]);
  }
  fprintf(outfile, "\n#G");
  for (i = 0; i < pt->ncols; i++)
    fprintf(outfile, " %d", gradient[i]);
  fprintf(outfile, "\n#E\n");

  /* write info block */
  for (i = 0; i < pt->ncols; i++) {
    fprintf(outfile, "%.16e %.16e %d\n",
	    pt->begin[i], pt->end[i], pt->last[i] - pt->first[i] + 1);
  }
  fprintf(outfile, "\n");

  /* write data */
  for (i = 0; i < pt->ncols; i++) {
    r = pt->begin[i];
    /* write gradient */
    fprintf(outfile, "%.16e %.16e\n", pt->table[pt->first[i] - 2],
	    pt->table[pt->first[i] - 1]);
    for (j = pt->first[i]; j <= pt->last[i]; j++) {
      fprintf(outfile, "%.16e\n", pt->table[j]);
      if (flag)
	fprintf(outfile2, "%.6e %.6e %d\n", r, pt->table[j], j);
      r += pt->step[i];
    }
    fprintf(outfile, "\n");
    if (flag)
      fprintf(outfile2, "\n\n");
  }
  fclose(outfile);
  if (flag)
    fclose(outfile2);
}

/*****************************************************************************
*
*  write potential table (format 4)
*
******************************************************************************/

void write_pot_table4(pot_table_t *pt, char *filename)
{
  FILE *outfile = NULL, *outfile2 = NULL;
  char  msg[255];
  int   i, j, flag = 0;

  if (*plotpointfile != '\0')
    flag = 1;

  /* open file */
  outfile = fopen(filename, "w");
  if (NULL == outfile) {
    sprintf(msg, "Could not open file %s\n", filename);
    error(msg);
  }

  /* if needed: open file for plotpoints */
  if (flag) {
    outfile2 = fopen(plotpointfile, "w");
    if (NULL == outfile) {
      sprintf(msg, "Could not open file %s\n", filename);
      error(msg);
    }
  }

  /* write header */
  fprintf(outfile, "#F 4 %d", pt->ncols);
  fprintf(outfile, "\n#T %s", interaction);
  if (have_elements) {
    fprintf(outfile, "\n#C");
    for (i = 0; i < ntypes; i++)
      fprintf(outfile, " %s", elements[i]);
    fprintf(outfile, "\n##");
    for (i = 0; i < ntypes; i++)
      for (j = i; j < ntypes; j++)
	fprintf(outfile, " %s-%s", elements[i], elements[j]);
#ifdef EAM
    /* transfer functions */
    for (i = 0; i < ntypes; i++)
      fprintf(outfile, " %s", elements[i]);
    /* embedding functions */
    for (i = 0; i < ntypes; i++)
      fprintf(outfile, " %s", elements[i]);
#endif
  }
  if (have_invar) {
    fprintf(outfile, "\n#I");
    for (i = 0; i < pt->ncols; i++)
      fprintf(outfile, " %d", invar_pot[i]);
  }
  fprintf(outfile, "\n#G");
  for (i = 0; i < pt->ncols; i++)
    fprintf(outfile, " %d", gradient[i]);
  fprintf(outfile, "\n#E\n");

  /* write info block */
  for (i = 0; i < pt->ncols; i++) {
    fprintf(outfile, "%d\n", pt->last[i] - pt->first[i] + 1);
  }
  fprintf(outfile, "\n");

  /* write data */
  for (i = 0; i < pt->ncols; i++) {
    fprintf(outfile, "%.16e %.16e\n", pt->table[pt->first[i] - 2],
	    pt->table[pt->first[i] - 1]);
    for (j = pt->first[i]; j <= pt->last[i]; j++) {
      fprintf(outfile, "%.16e %.16e\n", pt->xcoord[j], pt->table[j]);
      if (flag)
	fprintf(outfile2, "%.6e %.6e %d\n", pt->xcoord[j], pt->table[j], j);
    }
    fprintf(outfile, "\n");
    if (flag)
      fprintf(outfile2, "\n\n");
  }
  fclose(outfile);
  if (flag)
    fclose(outfile2);
}

/*****************************************************************************
*
*  write potential table for IMD (format 2)
*
******************************************************************************/

void write_pot_table_imd(pot_table_t *pt, char *prefix)
{
  int   i, j, k, m, m2, col1, col2;
  real  r2, temp;
  real *r2begin, *r2end, *r2step;
#if defined EAM || defined ADP
  real  root, temp2;
#endif /* EAM */
  FILE *outfile;
  char  msg[255], filename[255];

  /* allocate memory */
  r2begin = (real *)malloc(ntypes * ntypes * sizeof(real));
  r2end = (real *)malloc(ntypes * ntypes * sizeof(real));
  r2step = (real *)malloc(ntypes * ntypes * sizeof(real));
  if ((r2begin == NULL) || (r2end == NULL) || (r2step == NULL))
    error("Cannot allocate memory in  write_pot_table_imd");

  /* pair potential part (over r^2) */
  sprintf(filename, "%s_phi.imd.pt", prefix);
  /* open file */
  outfile = fopen(filename, "w");
  if (NULL == outfile) {
    sprintf(msg, "Could not open file %s\n", filename);
    error(msg);
  }

  /* write header */
  fprintf(outfile, "#F 2 %d\n#E\n", ntypes * ntypes);

  /* write info block */
  m = 0;
  for (i = 0; i < ntypes; i++) {
    m += i;
    m2 = 0;
    for (j = 0; j < ntypes; j++) {
      m2 += j;
      col1 = i < j ? i * ntypes + j - m : j * ntypes + i - m2;
      col2 = i * ntypes + j;
      /* Extrapolation possible  */
#ifdef APOT
      r2begin[col2] = SQR((plotmin == 0 ? 0.1 : plotmin));
#else
      r2begin[col2] = SQR(MAX(pt->begin[col1] - extend * pt->step[col1], 0));
#endif
      r2end[col2] = SQR(pt->end[col1]);
      r2step[col2] = (r2end[col2] - r2begin[col2]) / imdpotsteps;
      fprintf(outfile, "%.16e %.16e %.16e\n",
	      r2begin[col2], r2end[col2], r2step[col2]);
    }
  }
  fprintf(outfile, "\n");

  /* write data */
  m = 0;
  for (i = 0; i < ntypes; i++) {
    m += i;
    m2 = 0;
    for (j = 0; j < ntypes; j++) {
      m2 += j;
      col1 = i < j ? i * ntypes + j - m : j * ntypes + i - m2;
      col2 = i * ntypes + j;
      r2 = r2begin[col2];
      for (k = 0; k < imdpotsteps; k++) {
#ifdef NEWSCALE
	/* Pair potentials corrected so that U'(1)   =0 with NORESCALE */
	/*                               and U'(n_av)=0 without */
	fprintf(outfile, "%.16e\n",
		splint_ne(pt, pt->table, col1,
			  sqrt(r2)) + (sqrt(r2) <=
				       pt->end[paircol + j] ? lambda[i] *
				       splint_ne(pt, pt->table, paircol + j,
						 sqrt(r2)) : 0.) +
		(sqrt(r2) <= pt->end[paircol + i] ? lambda[j] *
		 splint_ne(pt, pt->table, paircol + i, sqrt(r2)) : 0.));
#else
	fprintf(outfile, "%.16e\n", splint_ne(pt, pt->table, col1, sqrt(r2)));
#endif /* NEWSCALE */
	r2 += r2step[col2];
      }
      fprintf(outfile, "%.16e\n", 0.0);
      fprintf(outfile, "\n");
    }
  }
  fclose(outfile);
  printf("IMD: pair potential written to \t\t%s\n", filename);

#if defined EAM || defined ADP
  /* write transfer function (over r^2) */
  sprintf(filename, "%s_rho.imd.pt", prefix);
  outfile = fopen(filename, "w");
  if (NULL == outfile) {
    sprintf(msg, "Could not open file %s\n", filename);
    error(msg);
  }

  /* write header */
  fprintf(outfile, "#F 2 %d\n#E\n", ntypes * ntypes);

  /* write info block */
  for (i = 0; i < ntypes; i++) {
    for (j = 0; j < ntypes; j++) {
      col1 = (ntypes * (ntypes + 1)) / 2 + j;
      col2 = i * ntypes + j;
#ifdef APOT
      r2begin[col2] = SQR((plotmin == 0 ? 0.1 : plotmin));
#else
      /* Extrapolation possible  */
      r2begin[col2] = SQR(MAX(pt->begin[col1] - extend * pt->step[col1], 0));
#endif
      r2end[col2] = SQR(pt->end[col1]);
      r2step[col2] = (r2end[col2] - r2begin[col2]) / imdpotsteps;
      fprintf(outfile, "%.16e %.16e %.16e\n",
	      r2begin[col2], r2end[col2], r2step[col2]);
    }
  }
  fprintf(outfile, "\n");

  /* write data */
  for (i = 0; i < ntypes; i++) {
    for (j = 0; j < ntypes; j++) {
      col1 = (ntypes * (ntypes + 1)) / 2 + j;
      col2 = i * ntypes + j;
      r2 = r2begin[col2];
      for (k = 0; k < imdpotsteps; k++) {
/*#ifdef APOT*/
/*        apot_table.fvalue[col1] (sqrt(r2), apot_table.values[col1], &temp);*/
/*        temp = smooth_pot[col1] ? temp **/
/*          cutoff(sqrt(r2), apot_table.end[col1],*/
/*                 apot_table.values[col1][apot_table.n_par[col1] - 1]) : temp;*/
/*        fprintf(outfile, "%.16e\n", temp);*/
/*#else*/
	fprintf(outfile, "%.16e\n", splint_ne(pt, pt->table, col1, sqrt(r2)));
/*#endif*/
	r2 += r2step[col2];
      }
      fprintf(outfile, "%.16e\n", 0.0);
      fprintf(outfile, "\n");
    }
  }
  fclose(outfile);
  printf("IMD: transfer function written to \t%s\n", filename);

  /* write embedding function (over r) */
  sprintf(filename, "%s_F.imd.pt", prefix);
  outfile = fopen(filename, "w");
  if (NULL == outfile) {
    sprintf(msg, "Could not open file %s\n", filename);
    error(msg);
  }

  /* write header */
  fprintf(outfile, "#F 2 %d\n#E\n", ntypes);

  /* write info block */
  for (i = 0; i < ntypes; i++) {
    col1 = (ntypes * (ntypes + 3)) / 2 + i;
#ifdef APOT
    r2begin[i] = 0;
    r2end[i] = pt->end[col1];
#else
    /* pad with zeroes */
    r2begin[i] = pt->begin[col1] - extend * pt->step[col1];
    /* extrapolation */
    r2end[i] = pt->end[col1] + extend * pt->step[col1];
#endif
    r2step[i] = (r2end[i] - r2begin[i]) / imdpotsteps;
    fprintf(outfile, "%.16e %.16e %.16e\n", r2begin[i], r2end[i], r2step[i]);
  }
  fprintf(outfile, "\n");

  /* write data */
  for (i = 0; i < ntypes; i++) {
    r2 = r2begin[i];
    col1 = (ntypes * (ntypes + 3)) / 2 + i;
    root = (pt->begin[col1] > 0) ?
      pt->table[pt->first[col1]] / sqrt(pt->begin[col1]) : 0.;
    root += (pt->end[col1] < 0) ?
      pt->table[pt->last[col1]] / sqrt(-pt->end[col1]) : 0;
    for (k = 0; k <= imdpotsteps; k++) {
#ifdef WZERO
      if (r2 < pt->begin[col1] && pt->begin[col1] > 0)
	if (r2 <= 0)
	  temp = 100 * (root / fabs(root)) * r2;	/* steep decline */
	else
	  temp = root * sqrt(r2);	/* sqrt-like shape */
      else if (r2 > pt->end[col1] && pt->end[col1] < 0)
	if (r2 >= 0)
	  temp = -100. * (root / fabs(root)) * r2;	/* steep decline */
	else
	  temp = root * sqrt(-r2);	/* sqrt-like shape */
      else {
#ifdef PARABEL
	temp = parab(pt, pt->table, col1, r2);
#else
	temp = splint_ne(pt, pt->table, col1, r2);
#endif
      }
#else /* WZERO */
      temp = splint_ne(pt, pt->table, col1, r2);
#endif /* WZERO */
#ifdef REPULSE
      temp2 = r2 - pt->end[col1];
      temp += (temp2 > 0.) ? 5e2 * (temp2 * temp2 * temp2) : 0.;
#endif
#ifdef NEWSCALE
      temp -= lambda[i] * r2;
#endif /* NEWSCALE */
      fprintf(outfile, "%.16e\n", temp);
      r2 += r2step[i];
    }
    fprintf(outfile, "\n");
  }
  fclose(outfile);
  printf("IMD: embedding function written to \t%s\n", filename);
#endif

#ifdef ADP
  /* write dipole function (over r^2) */
  sprintf(filename, "%s_upot.imd.pt", prefix);
  outfile = fopen(filename, "w");
  if (NULL == outfile) {
    sprintf(msg, "Could not open file %s\n", filename);
    error(msg);
  }

  /* write header */
  fprintf(outfile, "#F 2 %d\n#E\n", ntypes * ntypes);

  /* write info block */
  m = 0;
  for (i = 0; i < ntypes; i++) {
    m += i;
    m2 = 0;
    for (j = 0; j < ntypes; j++) {
      m2 += j;
      col1 = i < j ? i * ntypes + j - m : j * ntypes + i - m2;
      col1 += paircol + 2 * ntypes;
      col2 = i * ntypes + j;
      /* Extrapolation possible  */
#ifdef APOT
      r2begin[col2] = SQR((plotmin == 0 ? 0.1 : plotmin));
#else
      r2begin[col2] = SQR(MAX(pt->begin[col1] - extend * pt->step[col1], 0));
#endif
      r2end[col2] = SQR(pt->end[col1]);
      r2step[col2] = (r2end[col2] - r2begin[col2]) / imdpotsteps;
      fprintf(outfile, "%.16e %.16e %.16e\n",
	      r2begin[col2], r2end[col2], r2step[col2]);
    }
  }
  fprintf(outfile, "\n");

  /* write data */
  m = 0;
  for (i = 0; i < ntypes; i++) {
    m += i;
    m2 = 0;
    for (j = 0; j < ntypes; j++) {
      m2 += j;
      col1 = i < j ? i * ntypes + j - m : j * ntypes + i - m2;
      col1 += paircol + 2 * ntypes;
      col2 = i * ntypes + j;
      r2 = r2begin[col2];
      for (k = 0; k < imdpotsteps; k++) {
	fprintf(outfile, "%.16e\n", splint_ne(pt, pt->table, col1, sqrt(r2)));
	r2 += r2step[col2];
      }
      fprintf(outfile, "%.16e\n", 0.0);
      fprintf(outfile, "\n");
    }
  }
  fclose(outfile);
  printf("IMD: dipole potential written to \t%s\n", filename);

  /* write quadrupole function (over r^2) */
  sprintf(filename, "%s_wpot.imd.pt", prefix);
  outfile = fopen(filename, "w");
  if (NULL == outfile) {
    sprintf(msg, "Could not open file %s\n", filename);
    error(msg);
  }

  /* write header */
  fprintf(outfile, "#F 2 %d\n#E\n", ntypes * ntypes);

  /* write info block */
  m = 0;
  for (i = 0; i < ntypes; i++) {
    m += i;
    m2 = 0;
    for (j = 0; j < ntypes; j++) {
      m2 += j;
      col1 = i < j ? i * ntypes + j - m : j * ntypes + i - m2;
      col1 += paircol + 3 * ntypes;
      col2 = i * ntypes + j;
      /* Extrapolation possible  */
#ifdef APOT
      r2begin[col2] = SQR((plotmin == 0 ? 0.1 : plotmin));
#else
      r2begin[col2] = SQR(MAX(pt->begin[col1] - extend * pt->step[col1], 0));
#endif
      r2end[col2] = SQR(pt->end[col1]);
      r2step[col2] = (r2end[col2] - r2begin[col2]) / imdpotsteps;
      fprintf(outfile, "%.16e %.16e %.16e\n",
	      r2begin[col2], r2end[col2], r2step[col2]);
    }
  }
  fprintf(outfile, "\n");

  /* write data */
  m = 0;
  for (i = 0; i < ntypes; i++) {
    m += i;
    m2 = 0;
    for (j = 0; j < ntypes; j++) {
      m2 += j;
      col1 = i < j ? i * ntypes + j - m : j * ntypes + i - m2;
      col1 += paircol + 3 * ntypes;
      col2 = i * ntypes + j;
      r2 = r2begin[col2];
      for (k = 0; k < imdpotsteps; k++) {
	fprintf(outfile, "%.16e\n", splint_ne(pt, pt->table, col1, sqrt(r2)));
	r2 += r2step[col2];
      }
      fprintf(outfile, "%.16e\n", 0.0);
      fprintf(outfile, "\n");
    }
  }
  fclose(outfile);
  printf("IMD: quadrupole potential written to \t%s\n", filename);
#endif

  free(r2begin);
  free(r2end);
  free(r2step);
}

/*****************************************************************************
*
*  write plot version of potential table
*
******************************************************************************/

void write_plotpot_pair(pot_table_t *pt, char *filename)
{
  FILE *outfile;
  char  msg[255];
  int   i, j;
#ifndef APOT
  int   k = 0, l;
#else
  real  h;
#endif
  real  r, r_step, temp;

  /* open file */
  outfile = fopen(filename, "w");
  if (NULL == outfile) {
    sprintf(msg, "Could not open file %s\n", filename);
    error(msg);
  }

  /* write data */
#ifndef APOT
  for (i = 0; i < ntypes; i++)
    for (j = i; j < ntypes; j++) {
      r = pt->begin[k];
      r_step = (pt->end[k] - r) / (NPLOT - 1);
      for (l = 0; l < NPLOT - 1; l++) {
#ifdef NEWSCALE
	fprintf(outfile, "%e %e\n", r, splint_ne(pt, pt->table, k, r)
		+ (r <= pt->end[paircol + i] ?
		   splint_ne(pt, pt->table, paircol + i, r) * lambda[j] : 0.)
		+ (r <=
		   pt->end[paircol + j] ? splint_ne(pt, pt->table,
						    paircol + j,
						    r) * lambda[i] : 0.));
#else
	fprintf(outfile, "%e %e\n", r, splint_ne(pt, pt->table, k, r));
#endif /* NEWSCALE */
	r += r_step;
      }
      fprintf(outfile, "%e %e\n\n\n", r, 0.0);
      k++;
    }
#ifdef EAM
  for (i = paircol; i < paircol + ntypes; i++) {
    r = pt->begin[i];
    r_step = (pt->end[i] - pt->begin[i]) / (NPLOT - 1);
    for (l = 0; l < NPLOT - 1; l++) {
      fprintf(outfile, "%e %e\n", r, splint_ne(pt, pt->table, i, r));
      r += r_step;
    }
    fprintf(outfile, "%e %e\n\n\n", r, 0.0);
  }
  for (i = paircol + ntypes; i < paircol + 2 * ntypes; i++) {
    r = pt->begin[i];
    r_step = (pt->end[i] - pt->begin[i]) / (NPLOT - 1);
    for (l = 0; l < NPLOT; l++) {
#ifdef PARABEL
      temp = parab(pt, pt->table, i, r);
#else
      temp = splint_ne(pt, pt->table, i, r);
#endif
#ifdef NEWSCALE
      temp -= lambda[i - (paircol + ntypes)] * r;
#endif /* NEWSCALE */
      fprintf(outfile, "%e %e\n", r, temp);
      r += r_step;
    }
    fprintf(outfile, "\n\n\n");
  }
#endif
#else /* APOT */
  for (i = 0; i < apot_table.number; i++) {
    if (i < (paircol + ntypes))
      r = (plotmin == 0 ? 0.1 : plotmin);
    else
      r = 0.001;
    r_step = (apot_table.end[i] - r) / (NPLOT - 1);
    h = apot_table.values[i][apot_table.n_par[i] - 1];
    for (j = 0; j < NPLOT; j++) {
      apot_table.fvalue[i] (r, apot_table.values[i], &temp);
      temp = smooth_pot[i] ? temp * cutoff(r, apot_table.end[i], h) : temp;
      if (isnan(temp))
	temp = 10e30;
      fprintf(outfile, "%e %e\n", r, temp);
      r += r_step;
    }
    if (i != (apot_table.number - 1))
      fprintf(outfile, "\n\n");
  }

#endif /* APOT */
  fclose(outfile);
  printf("Potential plotting data written to \t%s\n", filename);
}

/*****************************************************************************
*
*  write alternate plot version of potential table
*  (same intervals for all pair and transfer functions)
*
******************************************************************************/

void write_altplot_pair(pot_table_t *pt, char *filename)
{
  char  msg[255];
  int   i, j, k, l;
  real  r, rmin = 100., rmax = 0., r_step;
#if defined EAM
  real  temp;
#endif /* EAM */
  FILE *outfile;

  /* open file */
  outfile = fopen(filename, "w");
  if (NULL == outfile) {
    sprintf(msg, "Could not open file %s\n", filename);
    error(msg);
  }

  /* write data */
  k = 0;
  for (i = 0; i < ntypes; i++) {
    for (j = i; j < ntypes; j++) {
      rmin = MIN(rmin, pt->begin[k]);
      rmax = MAX(rmax, pt->end[k]);
      k++;
    }
    rmin = MIN(rmin, pt->begin[paircol + i]);
    rmax = MAX(rmax, pt->end[paircol + i]);
  }
  k = 0;
  r_step = (rmax - rmin) / (NPLOT - 1);
  for (i = 0; i < ntypes; i++)
    for (j = i; j < ntypes; j++) {
      r = rmin;
      for (l = 0; l < NPLOT - 1; l++) {
#ifdef NEWSCALE
	fprintf(outfile, "%e %e\n", r,
		(r <= pt->end[k] ? splint_ne(pt, pt->table, k, r) : 0.)
		+ (r <= pt->end[paircol + i] ?
		   splint_ne(pt, pt->table, paircol + i, r) * lambda[j] : 0.)
		+ (r <=
		   pt->end[paircol + j] ? splint_ne(pt, pt->table,
						    paircol + j,
						    r) * lambda[i] : 0.));
#else
	fprintf(outfile, "%e %e\n", r, splint_ne(pt, pt->table, k, r));
#endif /* NEWSCALE */
	r += r_step;
      }
      fprintf(outfile, "%e %e\n\n\n", r, 0.0);
      k++;
    }
#ifdef EAM
  j = k;
  for (i = j; i < j + ntypes; i++) {
    r = rmin;
    for (l = 0; l < NPLOT - 1; l++) {
      fprintf(outfile, "%e %e\n", r,
	      r <= pt->end[i] ? splint_ne(pt, pt->table, i, r) : 0);
      r += r_step;
    }
    fprintf(outfile, "%e %e\n\n\n", r, 0.0);
  }
  for (i = j + ntypes; i < j + 2 * ntypes; i++) {
    r = pt->begin[i];
    r_step = (pt->end[i] - pt->begin[i]) / (NPLOT - 1);
    for (l = 0; l < NPLOT; l++) {
#ifdef PARABEL
      temp = parab(pt, pt->table, i, r);
#else
      temp = splint_ne(pt, pt->table, i, r);
#endif
#ifdef NEWSCALE
      temp -= lambda[i - (j + ntypes)] * r;
#endif /* NEWSCALE */
      fprintf(outfile, "%e %e\n", r, temp);
      r += r_step;
    }
    fprintf(outfile, "\n\n\n");
  }
#endif
  fclose(outfile);
  printf("Potential plotting data written to %s\n", filename);
}

#ifdef PDIST
/****************************************************************
 *
 * write_pairdist(pot_table_t *pt, char *filename)
 *    - write distribution function of function access
 *
 ****************************************************************/

void write_pairdist(pot_table_t *pt, char *filename)
{
  int  *freq;			/* frequency... */
  int   h, i, j, k, l, typ1, typ2, col;
  real  rr;
  atom_t *atom;
  neigh_t *neigh;
  FILE *outfile;
  char  msg[255];

  /* open file */
  outfile = fopen(filename, "w");
  if (NULL == outfile) {
    sprintf(msg, "Could not open file %s\n", filename);
    error(msg);
  }


  /* Verteilungsfeld initialisieren */
  freq = (int *)malloc(ndimtot * sizeof(int));
  for (i = 0; i < ndimtot; i++)
    freq[i] = 0;

  for (h = firstconf; h < firstconf + myconf; h++) {
    for (i = 0; i < inconf[h]; i++) {
      atom = atoms + i + cnfstart[h];
      typ1 = atom->typ;

      /* Paarpotenzialfunktion */
      for (j = 0; j < atom->n_neigh; j++) {
	neigh = atom->neigh + j;
	typ2 = neigh->typ;
	col = (typ1 <= typ2) ?
	  typ1 * ntypes + typ2 - ((typ1 * (typ1 + 1)) / 2)
	  : typ2 * ntypes + typ1 - ((typ2 * (typ2 + 1)) / 2);
	/* Die Arbeit wurde bereits gemacht */
	if (neigh->r < pt->end[col])
	  freq[neigh->slot[0]]++;
#ifdef EAM
	/* Transferfunktion */
	col = paircol + typ2;
	if (neigh->r < pt->end[col])
	  freq[neigh->slot[1]]++;
#endif /* EAM */
      }
#ifdef EAM
      /* Finally: Einbettungsfunktion - hier muss Index festgestellt werden */
      col = paircol + ntypes + typ1;
      if (format == 3) {
	rr = atom->rho - pt->begin[col];
#ifdef NORESCALE
	if (rr < 0)
	  rr = 0;		/* Extrapolation */
	j = MIN((int)(rr * pt->invstep[col]) + pt->first[col], pt->last[col]);
#else
	if (rr < 0)
	  error("short distance");
	j = (int)(rr * pt->invstep[col]) + pt->first[col];
#endif
      } else {			/* format ==4 */
	rr = atom->rho;
	k = pt->first[col];
	l = pt->last[col];
	while (l - k > 1) {
	  j = (k + l) >> 1;
	  if (pt->xcoord[j] > rr)
	    l = j;
	  else
	    k = j;
	}
	j = k;
      }
      freq[j]++;
#endif /* EAM */
    }
  }
  /* OK, jetzt haben wir die Daten - schreiben wir sie raus */
  j = 0;
  for (col = 0; col < pt->ncols; col++) {
    for (i = pt->first[col]; i < pt->last[col]; i++) {
      rr = 0.5 * (pt->xcoord[i] + pt->xcoord[i + 1]);
      fprintf(outfile, "%f %d\n", rr, freq[i]);
    }
    fprintf(outfile, "\n\n");
  }
  fclose(outfile);
  printf("Distribution data written to %s\n", filename);
}
#endif<|MERGE_RESOLUTION|>--- conflicted
+++ resolved
@@ -1384,25 +1384,24 @@
   init_calc_table(pt, &calc_pot);
 }
 
-<<<<<<< HEAD
-/*****************************************************************************
-*
-*  read potential in fifth format:
-*
-*  Functions specified by gaussians.
-*
-*  THIS IS BY NO MEANS FINISHED! IT WILL NOT WORK!
-*
-*  Header:  one line for each function with
-*           rbegin rstart npoints
-*
-*  Table: Center, width, amplitude of Gaussians,
-*         functions separated by blank lines
-*
-*
-*  d2tab is used to store the width of the Gaussians.
-*
-******************************************************************************/
+/****************************************************************
+ *
+ *  read potential in fifth format:
+ *
+ *  Functions specified by gaussians.
+ *
+ *  THIS IS BY NO MEANS FINISHED! IT WILL NOT WORK!
+ *
+ *  Header:  one line for each function with
+ *           rbegin rstart npoints
+ *
+ *  Table: Center, width, amplitude of Gaussians,
+ *         functions separated by blank lines
+ *
+ *
+ *  d2tab is used to store the width of the Gaussians.
+ *
+ ****************************************************************/
 
 void read_pot_table5(pot_table_t *pt, int size, int ncols, int *nvals,
 		     char *filename, FILE *infile)
@@ -1573,18 +1572,6 @@
   update_calc_table(pt->table, calc_pot.table, 1);
 }
 
-/*****************************************************************************
-*
-*  init_calc_table: Initialize table used for calculation.
-*
-*  *  Header:  one line for each function with
-*           rbegin rstart npoints
-*
-*  Table: Center, width, amplitude of Gaussians,
-*         functions separated by blank lines
-*
-******************************************************************************/
-=======
 /****************************************************************
  *
  *  init_calc_table: Initialize table used for calculation.
@@ -1596,7 +1583,6 @@
  *         functions separated by blank lines
  *
  ****************************************************************/
->>>>>>> 1a079850
 
 void init_calc_table(pot_table_t *optt, pot_table_t *calct)
 {
