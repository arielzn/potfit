--- conflicted
+++ resolved
@@ -1023,8 +1023,6 @@
     apt->total_par -= apt->invar_par[i][apt->n_par[i]];
   }
 
-<<<<<<< HEAD
-=======
 #ifdef PAIR
   if (enable_cp) {
     init_chemical_potential(ntypes);
@@ -1040,8 +1038,57 @@
     global_idx += (ntypes + compnodes);
   }
 #endif
-
->>>>>>> f164bd4d
+#ifdef COULOMB
+  i = apt->number;
+  for (j = 0; j < (ntypes - 1); j++) {
+    *val = apt->values[i][j];
+    val++;
+    if (!apt->invar_par[i][j]) {
+      pt->idx[k] = l++;
+      apt->idxpot[k] = i;
+      apt->idxparam[k++] = j;
+    } else {
+      l++;
+      apt->total_par -= apt->invar_par[i][j];
+      pt->idxlen -= apt->invar_par[i][j];
+    }
+  }
+  pt->idxlen += ntypes - 1;
+#endif
+#ifdef DIPOLE
+  i = apt->number + 1;
+  for (j = 0; j < (ntypes); j++) {
+    *val = apt->values[i][j];
+    val++;
+    if (!apt->invar_par[i][j]) {
+      pt->idx[k] = l++;
+      apt->idxpot[k] = i;
+      apt->idxparam[k++] = j;
+    } else {
+      l++;
+      apt->total_par -= apt->invar_par[i][j];
+      pt->idxlen -= apt->invar_par[i][j];
+    }
+  }
+  for (i = apt->number + 2; i < apt->number + 4; i++) {
+    for (j = 0; j < (apt->number); j++) {
+      *val = apt->values[i][j];
+      val++;
+      if (!apt->invar_par[i][j]) {
+	pt->idx[k] = l++;
+	apt->idxpot[k] = i;
+	apt->idxparam[k++] = j;
+      } else {
+	l++;
+	apt->total_par -= apt->invar_par[i][j];
+	pt->idxlen -= apt->invar_par[i][j];
+      }
+    }
+  }
+  pt->idxlen += ntypes;
+  pt->idxlen += (2 * apt->number);
+#endif
+
   if (have_globals) {
     i = global_pot;
     for (j = 0; j < apt->globals; j++) {
@@ -1059,78 +1106,7 @@
     pt->idxlen += apt->globals - apt->invar_par[i][apt->globals];
     apt->total_par -= apt->invar_par[i][apt->globals];
   }
-<<<<<<< HEAD
-
-  global_idx = pt->last[apt->number - 1] + 1;
-
-#ifdef PAIR
-  if (enable_cp) {
-    init_chemical_potential(ntypes);
-    i = apt->number;
-    for (j = 0; j < (ntypes + compnodes); j++) {
-      *val = apt->values[i][j];
-      pt->idx[k] = l++;
-      apt->idxpot[k] = i;
-      apt->idxparam[k++] = j;
-      val++;
-    }
-    pt->idxlen += (ntypes + compnodes);
-    global_idx += (ntypes + compnodes);
-  }
-#endif
-#ifdef COULOMB
-  i = apt->number;
-  for (j = 0; j < (ntypes - 1); j++) {
-    *val = apt->values[i][j];
-    val++;
-    if (!apt->invar_par[i][j]) {
-      pt->idx[k] = l++;
-      apt->idxpot[k] = i;
-      apt->idxparam[k++] = j;
-    } else {
-      l++;
-      apt->total_par -= apt->invar_par[i][j];
-      pt->idxlen -= apt->invar_par[i][j];
-    }
-  }
-  pt->idxlen += ntypes - 1;
-#endif
-#ifdef DIPOLE
-  i = apt->number + 1;
-  for (j = 0; j < (ntypes); j++) {
-    *val = apt->values[i][j];
-    val++;
-    if (!apt->invar_par[i][j]) {
-      pt->idx[k] = l++;
-      apt->idxpot[k] = i;
-      apt->idxparam[k++] = j;
-    } else {
-      l++;
-      apt->total_par -= apt->invar_par[i][j];
-      pt->idxlen -= apt->invar_par[i][j];
-    }
-  }
-  for (i = apt->number + 2; i < apt->number + 4; i++) {
-    for (j = 0; j < (apt->number); j++) {
-      *val = apt->values[i][j];
-      val++;
-      if (!apt->invar_par[i][j]) {
-	pt->idx[k] = l++;
-	apt->idxpot[k] = i;
-	apt->idxparam[k++] = j;
-      } else {
-	l++;
-	apt->total_par -= apt->invar_par[i][j];
-	pt->idxlen -= apt->invar_par[i][j];
-      }
-    }
-  }
-  pt->idxlen += ntypes;
-  pt->idxlen += (2 * apt->number);
-#endif
-=======
   global_idx += pt->last[apt->number - 1] + 1;
->>>>>>> f164bd4d
 
 #ifdef NOPUNISH
   if (opt)
