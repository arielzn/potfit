--- conflicted
+++ resolved
@@ -753,8 +753,7 @@
   shutdown_mpi();
 #else
   free_all_pointers();
-<<<<<<< HEAD
-#endif
+#endif /* MPI */
 
 #ifdef COULOMB
   time(&t_end);
@@ -762,8 +761,5 @@
   printf("\nRuntime: %lf s\n", t_dif);
 #endif
 
-=======
-#endif /* MPI */
->>>>>>> 153ba123
   return 0;
 }