--- conflicted
+++ resolved
@@ -184,33 +184,23 @@
   blklens[size] = 1;         	typen[size++] = MPI_STENS;   	/* lambda */
   blklens[size] = 1;        	typen[size++] = MPI_DOUBLE;    	/* nu */
 #endif /* ADP */
-<<<<<<< HEAD
 #if defined DIPOLE && !defined EAM
-  blklens[size] = 1;         	typen[size++] = MPI_VEKTOR;    	/* E_stat */
-  blklens[size] = 1;         	typen[size++] = MPI_VEKTOR;   	/* p_sr */
-  blklens[size] = 1;         	typen[size++] = MPI_VEKTOR;   	/* E_ind */
-  blklens[size] = 1;         	typen[size++] = MPI_VEKTOR;   	/* p_ind */
-  blklens[size] = 1;        	typen[size++] = MPI_VEKTOR;   	/* E_old */
-  blklens[size] = 1;        	typen[size++] = MPI_VEKTOR;   	/* E_tot */
-=======
-#ifdef DIPOLE
   blklens[size] = 1;         	typen[size++] = MPI_VECTOR;    	/* E_stat */
   blklens[size] = 1;         	typen[size++] = MPI_VECTOR;   	/* p_sr */
   blklens[size] = 1;         	typen[size++] = MPI_VECTOR;   	/* E_ind */
   blklens[size] = 1;         	typen[size++] = MPI_VECTOR;   	/* p_ind */
   blklens[size] = 1;        	typen[size++] = MPI_VECTOR;   	/* E_old */
   blklens[size] = 1;        	typen[size++] = MPI_VECTOR;   	/* E_tot */
->>>>>>> d4580b83
 #endif /* DIPOLE */
 #if defined DIPOLE && defined EAM
   blklens[size] = 1;         	typen[size++] = MPI_DOUBLE;    	/* rho */
   blklens[size] = 1;         	typen[size++] = MPI_DOUBLE;    	/* gradF */
-  blklens[size] = 1;         	typen[size++] = MPI_VEKTOR;    	/* E_stat */
-  blklens[size] = 1;         	typen[size++] = MPI_VEKTOR;   	/* p_sr */
-  blklens[size] = 1;         	typen[size++] = MPI_VEKTOR;   	/* E_ind */
-  blklens[size] = 1;         	typen[size++] = MPI_VEKTOR;   	/* p_ind */
-  blklens[size] = 1;        	typen[size++] = MPI_VEKTOR;   	/* E_old */
-  blklens[size] = 1;        	typen[size++] = MPI_VEKTOR;   	/* E_tot */
+  blklens[size] = 1;         	typen[size++] = MPI_VECTOR;    	/* E_stat */
+  blklens[size] = 1;         	typen[size++] = MPI_VECTOR;   	/* p_sr */
+  blklens[size] = 1;         	typen[size++] = MPI_VECTOR;   	/* E_ind */
+  blklens[size] = 1;         	typen[size++] = MPI_VECTOR;   	/* p_ind */
+  blklens[size] = 1;        	typen[size++] = MPI_VECTOR;   	/* E_old */
+  blklens[size] = 1;        	typen[size++] = MPI_VECTOR;   	/* E_tot */
 #endif /* DIPOLE && EAM */
 
   /* DO NOT BROADCAST NEIGHBORS !!! DYNAMIC ALLOCATION */
