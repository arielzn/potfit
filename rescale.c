/****************************************************************
 *
 * rescale.c: Routines used to automatically rescale
 *	EAM potential.
 *
 *****************************************************************
 *
 * Copyright 2002-2012
 *	Institute for Theoretical and Applied Physics
 *	University of Stuttgart, D-70550 Stuttgart, Germany
 *	http://potfit.itap.physik.uni-stuttgart.de/
 *
 *****************************************************************
 *
 *   This file is part of potfit.
 *
 *   potfit is free software; you can redistribute it and/or modify
 *   it under the terms of the GNU General Public License as published by
 *   the Free Software Foundation; either version 2 of the License, or
 *   (at your option) any later version.
 *
 *   potfit is distributed in the hope that it will be useful,
 *   but WITHOUT ANY WARRANTY; without even the implied warranty of
 *   MERCHANTABILITY or FITNESS FOR A PARTICULAR PURPOSE.  See the
 *   GNU General Public License for more details.
 *
 *   You should have received a copy of the GNU General Public License
 *   along with potfit; if not, see <http://www.gnu.org/licenses/>.
 *
 *****************************************************************/

#if !defined NORESCALE && !defined APOT

#include "potfit.h"
#include "splines.h"

/* Doesn't make much sense without EAM (or ADP?)  */

#if defined EAM || defined ADP

/****************************************************************
 *
 * rescale: Routine used to automatically rescale
 *     EAM potential. Flag indicates whether to force update...
 *     upper is upper limit of electron density.
 *
 ****************************************************************/

double rescale(pot_table_t *pt, double upper, int flag)
{
  int   mincol, maxcol, col, col2, first, vals, h, i, j, typ1, typ2, sign, dimneuxi;
  double *xi, *neuxi, *neuord, *neustep, *maxrho, *minrho, *left, *right;
  atom_t *atom;
  neigh_t *neigh;
  double fnval, pos, grad, a;
  double min = 1e100, max = -1e100;

  xi = pt->table;
  dimneuxi = pt->last[paircol + 2 * ntypes - 1] - pt->last[paircol + ntypes - 1];
  neuxi = (double *)malloc(dimneuxi * sizeof(double));
  neuord = (double *)malloc(dimneuxi * sizeof(double));
  neustep = (double *)malloc(ntypes * sizeof(double));
  maxrho = (double *)malloc(ntypes * sizeof(double));
  minrho = (double *)malloc(ntypes * sizeof(double));
  left = (double *)malloc(ntypes * sizeof(double));
  right = (double *)malloc(ntypes * sizeof(double));
  for (i = 0; i < ntypes; i++) {
    maxrho[i] = -1e100;
    minrho[i] = 1e100;
  }
  /* find Max/Min rho  */
  /* init splines - better safe than sorry */
  /* init second derivatives for splines */
  for (col = 0; col < paircol; col++) {	/* just pair potentials */
    first = pt->first[col];
    if (format == 3 || format == 0)
      spline_ed(pt->step[col], pt->table + first, pt->last[col] - first + 1,
	*(pt->table + first - 2), 0.0, pt->d2tab + first);
    else			/* format == 4 ! */
      spline_ne(pt->xcoord + first, pt->table + first,
	pt->last[col] - first + 1, *(pt->table + first - 2), 0.0, pt->d2tab + first);
  }
  for (col = paircol; col < paircol + ntypes; col++) {	/* rho */
    first = pt->first[col];
    if (format == 3)
      spline_ed(pt->step[col], xi + first, pt->last[col] - first + 1, *(xi + first - 2), 0.0,
	pt->d2tab + first);
    else			/* format == 4 ! */
      spline_ne(pt->xcoord + first, xi + first, pt->last[col] - first + 1, *(xi + first - 2), 0.0,
	pt->d2tab + first);
  }
  for (col = paircol + ntypes; col < paircol + 2 * ntypes; col++) {	/* F */
    first = pt->first[col];
    /* gradient 0 at r_cut */
    if (format == 3)
      spline_ed(pt->step[col], xi + first, pt->last[col] - first + 1,
#ifdef WZERO
	((pt->begin[col] <= 0.) ? *(xi + first - 2) : .5 / xi[first]),
	((pt->end[col] >= 0.) ? *(xi + first - 1) : -.5 / xi[pt->last[col]]),
#else /* WZERO : natural spline */
	*(xi + first - 2), *(xi + first - 1),
#endif /* WZERO */
	pt->d2tab + first);
    else			/* format == 4 */
      spline_ne(pt->xcoord + first, xi + first, pt->last[col] - first + 1,
#ifdef WZERO
	((pt->begin[col] <= 0.) ? *(xi + first - 2) : .5 / xi[first]),
	((pt->end[col] >= 0.) ? *(xi + first - 1) : -.5 / xi[pt->last[col]]),
#else /* WZERO */
	*(xi + first - 2), *(xi + first - 1),
#endif /* WZERO */
	pt->d2tab + first);
  }

  /* re-calculate atom_rho (might be a waste...) */
  for (h = 0; h < nconf; h++) {
    for (i = 0; i < inconf[h]; i++)
      atoms[cnfstart[h] + i].rho = 0.0;
    for (i = 0; i < inconf[h]; i++) {
      atom = atoms + i + cnfstart[h];
      typ1 = atom->typ;
      for (j = 0; j < atom->n_neigh; j++) {
	neigh = atom->neigh + j;
	if (neigh->nr > i + cnfstart[h]) {
	  typ2 = neigh->typ;
	  col2 = paircol + typ2;
	  if (typ2 == typ1) {
	    if (neigh->r < pt->end[col2]) {
	      fnval = splint_dir(pt, xi, neigh->slot[1], neigh->shift[1], neigh->step[1]);
	      atom->rho += fnval;
	      atoms[neigh->nr].rho += fnval;
	    }
	  } else {
	    col = paircol + typ1;
	    if (neigh->r < pt->end[col2]) {
	      atom->rho += splint_dir(pt, xi, neigh->slot[1], neigh->shift[1], neigh->step[1]);
	    }
	    if (neigh->r < pt->end[col])
	      atoms[neigh->nr].rho += splint(pt, xi, col, neigh->r);
	  }
	}
      }
      maxrho[typ1] = MAX(maxrho[typ1], atom->rho);
      minrho[typ1] = MIN(minrho[typ1], atom->rho);
    }
  }
  for (i = 0; i < ntypes; i++) {
    /* printf("maxrho[%d]=%f\tminrho[%d]=%f\n",i,maxrho[i],i,minrho[i]); */
    if (maxrho[i] > max) {
      max = maxrho[i];
      maxcol = i;
    }
    if (minrho[i] < min) {
      min = minrho[i];
      mincol = i;
    }
  }
  /* determine dominant side */
  sign = (max >= -min) ? 1 : -1;

  /* determine new left and right boundary, add 40 percent... */

  for (i = 0; i < ntypes; i++) {
    j = paircol + ntypes + i;
    left[i] = minrho[i] - 0.3 * pt->step[j];
    right[i] = maxrho[i] + 0.3 * pt->step[j];
    /* is expansion necessary? */
    if (flag || minrho[i] - pt->begin[j] < 0. || minrho[i] - pt->begin[j] > .95 * pt->step[j]
      || maxrho[i] - pt->end[j] > 0 || maxrho[i] - pt->end[j] < -.95 * pt->step[j])
      flag = 1;
  }

  /* determine scaling factor  */
  a = (sign == 1) ? upper / right[maxcol] : upper / left[mincol];

  if (flag || fabs(a) > 1.05 || fabs(a) < 0.95)
    flag = 1;

  /* update needed? */

  if (!flag)
    return 0.;			/* no */

  /* Let's update... */


  /* expand potential  */
  h = 0;
  for (i = 0; i < ntypes; i++) {
    col = paircol + ntypes + i;	/* 1. embedding function */
    vals = pt->last[col] - pt->first[col];
    neustep[i] = (right[i] - left[i]) / (double)vals;
    pos = left[i];
    for (j = 0; j <= vals; j++) {
      neuxi[h] = splint_ne(pt, xi, col, pos);	/* inter- or extrapolation */

      neuord[h] = pos;
      h++;
      pos += neustep[i];
    }
    /* correct gradient */
    if (*(xi + pt->first[col] - 2) < 1.e30)
      *(xi + pt->first[col] - 2) = splint_grad_ne(pt, xi, col, left[i]);
    if (*(xi + pt->first[col] - 1) < 1.e30)
      *(xi + pt->first[col] - 1) = splint_grad_ne(pt, xi, col, right[i]);

  }

  /* write back values */
  col = 0;			/* first value to be changed */
  for (j = paircol + ntypes; j < paircol + 2 * ntypes; j++)
    for (i = pt->first[j]; i <= pt->last[j]; i++) {
      xi[i] = neuxi[col];
      pt->xcoord[i] = neuord[col];
      col++;
    }
  printf("Scaling factor %f\n", a);
  /* scale */
  for (i = paircol; i < paircol + ntypes; i++) {
    for (j = pt->first[i]; j <= pt->last[i]; j++) {
      pt->table[j] *= a;
    }
    if (*(xi + pt->first[i] - 2) < 1.e30)
      *(xi + pt->first[i] - 2) *= a;
  }

  /* rescale all embed. by a */
  if (sign == 1) {
    j = 0;
    for (i = paircol + ntypes; i < paircol + 2 * ntypes; i++) {
      pt->begin[i] = a * left[j];
      pt->end[i] = a * right[j];
      pt->step[i] = a * neustep[j];
      pt->invstep[i] = 1.0 / pt->step[i];
      /* gradient correction */
      if (xi[pt->first[i] - 2] < 1.e30)
	xi[pt->first[i] - 2] /= a;
      if (xi[pt->first[i] - 1] < 1.e30)
	xi[pt->first[i] - 1] /= a;
      pos = pt->begin[i];
      for (h = pt->first[i]; h <= pt->last[i]; h++) {
	pt->xcoord[h] = pos;
	pos += pt->step[i];
      }
      j++;
    }
  } else {			/* reverse - a negativ */
    j = 0;
    for (i = paircol + ntypes; i < paircol + 2 * ntypes; i++) {
      pt->begin[i] = a * right[j];
      pt->end[i] = a * left[j];
      pt->step[i] = -a * neustep[j];
      pt->invstep[i] = 1.0 / pt->step[i];
      /* gradient correction and exchange */
      if (xi[pt->first[i] - 2] < 1.e30)
	grad = -xi[pt->first[i] - 2] / a;
      else
	grad = 1.e30;
      if (xi[pt->first[i] - 1] < 1.e30)
	xi[pt->first[i] - 2] = -xi[pt->first[i] - 1] / a;
      else
	xi[pt->first[i] - 2] = 1.e30;
      xi[pt->first[i] - 1] = grad;
      pos = pt->begin[i];
      for (h = pt->first[i]; h <= pt->last[i]; h++) {
	pt->xcoord[h] = pos;
	pos += pt->step[i];
      }
      j++;
    }
    h = 0;
    for (i = 0; i < ntypes; i++) {	/* values in reverse order */
      col = paircol + ntypes + i;
      for (j = pt->last[col]; j >= pt->first[col]; j--) {
	neuxi[h] = xi[j];
	h++;
      }
    }
    col = 0;			/* and write back */
    for (j = paircol + ntypes; j < paircol + 2 * ntypes; j++)
      for (i = pt->first[j]; i <= pt->last[j]; i++) {
	xi[i] = neuxi[col];
<<<<<<< HEAD
	//pt->xcoord[i] = neuord[col];
=======
>>>>>>> e143f65d
	col++;
      }
  }
  /* re-initialise splines */
  for (col = paircol; col < paircol + ntypes; col++) {	/* rho */
    first = pt->first[col];
    if (format == 3)
      spline_ed(pt->step[col], xi + first, pt->last[col] - first + 1, *(xi + first - 2), 0.0,
	pt->d2tab + first);
    else			/* format == 4 ! */
      spline_ne(pt->xcoord + first, xi + first, pt->last[col] - first + 1, *(xi + first - 2), 0.0,
	pt->d2tab + first);
  }

  for (col = paircol + ntypes; col < paircol + 2 * ntypes; col++) {	/* F */
    first = pt->first[col];
    /* gradient 0 at r_cut */
    if (format == 3)
      spline_ed(pt->step[col], xi + first, pt->last[col] - first + 1,
#ifdef WZERO
	((pt->begin[col] <= 0.) ? *(xi + first - 2) : .5 / xi[first]),
	((pt->end[col] >= 0.) ? *(xi + first - 1) : -.5 / xi[pt->last[col]]),
#else /* WZERO */
	*(xi + first - 2), *(xi + first - 1),
#endif /* WZERO */
	pt->d2tab + first);
    else			/* format == 4 */
      spline_ne(pt->xcoord + first, xi + first, pt->last[col] - first + 1,
#ifdef WZERO
	((pt->begin[col] <= 0.) ? *(xi + first - 2) : .5 / xi[first]),
	((pt->end[col] >= 0.) ? *(xi + first - 1) : -.5 / xi[pt->last[col]]),
#else /* WZERO */
	*(xi + first - 2), *(xi + first - 1),
#endif /* WZERO */
	pt->d2tab + first);
  }


  /* correct gauge: U'(n_mean)=0 */
  for (i = 0; i < ntypes; i++) {
    lambda[i] =
      splint_grad(&opt_pot, pt->table, paircol + ntypes + i,
      0.5 * (pt->begin[paircol + ntypes + i] + pt->end[paircol + ntypes + i]));
  }
  for (i = 0; i < ntypes; i++)
    printf("lambda[%d] = %f\n", i, lambda[i]);
  i = 0;

  for (col = 0; col < ntypes; col++)
    for (col2 = col; col2 < ntypes; col2++) {
      for (j = pt->first[i]; j <= pt->last[i]; j++)
	pt->table[j] += (pt->xcoord[j] < pt->end[paircol + col2]
	  ? lambda[col] * splint_ne(pt, pt->table, paircol + col2, pt->xcoord[j])
	  : 0.)
	  + (pt->xcoord[j] < pt->end[paircol + col]
	  ? lambda[col2] * splint_ne(pt, pt->table, paircol + col, pt->xcoord[j])
	  : 0.);
      /* Gradient */
      if (pt->table[pt->first[i] - 2] < 1e29)	/* natural spline */
	pt->table[pt->first[i] - 2] += (pt->begin[i] < pt->end[paircol + col2]
	  ? lambda[col] * splint_grad(pt, pt->table, paircol + col2, pt->begin[i])
	  : 0.)
	  + (pt->begin[i] < pt->end[paircol + col]
	  ? lambda[col2] * splint_grad(pt, pt->table, paircol + col, pt->begin[i])
	  : 0.);
      if (pt->table[pt->first[i] - 1] < 1e29)	/* natural spline */
	pt->table[pt->first[i] - 1] += (pt->end[i] < pt->end[paircol + col2]
	  ? lambda[col] * splint_grad(pt, pt->table, paircol + col2, pt->end[i])
	  : 0.)
	  + (pt->end[i] < pt->end[paircol + col]
	  ? lambda[col2] * splint_grad(pt, pt->table, paircol + col, pt->end[i])
	  : 0.);
      i++;
    }
  for (i = 0; i < ntypes; i++) {
    for (j = pt->first[paircol + ntypes + i]; j <= pt->last[paircol + ntypes + i]; j++)
      pt->table[j] -= pt->xcoord[j] * lambda[i];
    /* Gradients */
    if (pt->table[pt->first[paircol + ntypes + i] - 2] < 1e29)	/* natural spline */
      pt->table[pt->first[paircol + ntypes + i] - 2] -= lambda[i];
    if (pt->table[pt->first[paircol + ntypes + i] - 1] < 1e29)	/* natural spline */
      pt->table[pt->first[paircol + ntypes + i] - 1] -= lambda[i];
    lambda[i] = 0.;
  }

  /* init second derivatives for splines */
  for (col = 0; col < paircol; col++) {	/* just pair potentials */
    first = pt->first[col];
    if (format == 3)
      spline_ed(pt->step[col], pt->table + first, pt->last[col] - first + 1,
	*(pt->table + first - 2), 0.0, pt->d2tab + first);
    else			/* format == 4 ! */
      spline_ne(pt->xcoord + first, pt->table + first,
	pt->last[col] - first + 1, *(pt->table + first - 2), 0.0, pt->d2tab + first);
  }

  free(neuxi);
  free(neustep);
  free(maxrho);
  free(minrho);
  free(left);
  free(right);

  /* return factor */
  return a;
}

/****************************************************************
 *
 * embed_shift: Shift embedding function to U(0)=0
 *
 ****************************************************************/

void embed_shift(pot_table_t *pt)
{
  double shift;
  double *xi;
  int   i, j, first;
  xi = pt->table;
  for (i = paircol + ntypes; i < paircol + 2 * ntypes; i++) {
    first = pt->first[i];
    /* init splines - better safe than sorry */
    /* gradient 0 at r_cut */
/********* DANGER ****************/
/** NOT FOOLPROOF ***************/
    if (pt->begin[i] <= 0) {	/* 0 in domain of U(n) */
      if (format == 3)
	spline_ed(pt->step[i], xi + first, pt->last[i] - first + 1,
	  *(xi + first - 2), *(xi + first - 1), pt->d2tab + first);
      else			/* format == 4 ! */
	spline_ne(pt->xcoord + first, xi + first, pt->last[i] - first + 1,
	  *(xi + first - 2), *(xi + first - 1), pt->d2tab + first);
      shift = splint(pt, xi, i, 0.);
#ifdef DEBUG
      printf("shifting by %f\n", shift);
#endif /* DEBUG */
    } else
      shift = xi[first];
    for (j = first; j <= pt->last[i]; j++)
      xi[j] -= shift;
  }
}
#endif /* EAM || ADP */
#endif /* !NORESCALE && !APOT */<|MERGE_RESOLUTION|>--- conflicted
+++ resolved
@@ -280,10 +280,6 @@
     for (j = paircol + ntypes; j < paircol + 2 * ntypes; j++)
       for (i = pt->first[j]; i <= pt->last[j]; i++) {
 	xi[i] = neuxi[col];
-<<<<<<< HEAD
-	//pt->xcoord[i] = neuord[col];
-=======
->>>>>>> e143f65d
 	col++;
       }
   }
